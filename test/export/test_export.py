# Owner(s): ["module: dynamo"]
import unittest

import torch
import torch._dynamo as torchdynamo
from torch._export import export, dynamic_dim
from torch._export.utils import register_dataclass_as_pytree_node
from torch._export.constraints import constrain_as_size, constrain_as_value
from torch.fx.experimental.proxy_tensor import make_fx
from torch.testing._internal.common_utils import run_tests, TestCase
from torch.utils._pytree import tree_flatten, tree_unflatten, LeafSpec, TreeSpec
from functorch.experimental.control_flow import map
from dataclasses import dataclass


@unittest.skipIf(not torchdynamo.is_dynamo_supported(), "dynamo isn't support")
class TestDynamismExpression(TestCase):
    def test_export_inline_constraints(self):

        def f(x):
            b = x.item()
            constrain_as_size(b, min=2, max=5)
            return torch.full((b, 1), 1)

        inp = (torch.tensor([3]),)
        ref = f(*inp)

        gm = export(f, inp)
        res = gm(*inp)

        self.assertTrue(torchdynamo.utils.same(ref, res))

        gm = make_fx(f, tracing_mode="symbolic")(*inp)
        res = gm(*inp)
        self.assertTrue(torchdynamo.utils.same(ref, res))

    def test_export_constraints_error(self):
        def invalid_size(x):
            b = x.item()
            constrain_as_size(b, min=0, max=5)
            return torch.full((b, 1), 1)

        inp = (torch.tensor([3]),)
        with self.assertRaisesRegex(torchdynamo.exc.UserError, "Unable to set min size"):
            export(invalid_size, inp)

        def invalid_input_conflict_with_inline_constraints(x):
            b = x.item()
            constrain_as_size(b, min=2, max=5)
            return torch.full((b, 1), 1)

        inp = (torch.tensor([6]),)
        with self.assertRaisesRegex(torchdynamo.exc.UserError, "Invalid value 6 for range"):
            export(invalid_input_conflict_with_inline_constraints, inp)

        def invalid_input_conflict_with_input_constraints(x):
            return x + 1

        inp = torch.zeros([3])
        inp_constraints = [
            dynamic_dim(inp, 0) > 5,
        ]
        with self.assertRaisesRegex(torchdynamo.exc.UserError, "not in range"):
            export(
                invalid_input_conflict_with_input_constraints,
                (inp,),
                constraints=inp_constraints,
            )


        def conflicting_constraints(x):
            b = x.item()
            constrain_as_size(b, min=2, max=3)
            constrain_as_size(b, min=4, max=5)
            return torch.full((b, 1), 1)

        inp = (torch.tensor([3]),)

        with self.assertRaisesRegex(torchdynamo.exc.UserError, "Invalid ranges"):
            export(conflicting_constraints, inp)

    def test_export_assume_static_by_default(self):
        def branch_on_shape(x: torch.Tensor):
            if x.shape[0] == 4:
                return x + 1
            else:
                return x

        inp = (torch.rand(4, 5),)

        # Being able to export means shape is preserved as static
        export(branch_on_shape, inp)


@unittest.skipIf(not torchdynamo.is_dynamo_supported(), "dynamo isn't support")
class TestExport(TestCase):

    def _test_export_same_as_eager(self, f, args, kwargs=None):
        kwargs = kwargs or {}
        exported_program = export(f, args, kwargs)
        reversed_kwargs = {key: kwargs[key] for key in reversed(kwargs)}
        self.assertEqual(exported_program(*args, **kwargs), f(*args, **kwargs))
        self.assertEqual(exported_program(*args, **reversed_kwargs), f(*args, **reversed_kwargs))

    def test_basic(self):
        def f(x, y):
            return x[0] + y

        inp = ([torch.ones(1, 3)], torch.ones(1, 3))
        self._test_export_same_as_eager(f, inp)

    def test_raise_user_error_when_guard_on_data_dependent_operation(self):
        def fn_ddo(x):
            y = x.nonzero()
            z = y.shape[0]
            if z > 2:
                return x.cos()
            else:
                return x.sin()

        with self.assertRaisesRegex(
            torchdynamo.exc.UserError,
            "trying to get a value out of symbolic int"
        ):
            _ = export(fn_ddo, (torch.tensor([2, 3, 5]),), constraints=None)

    def test_if_functional(self):
        def foo(x):
            z = x + 4
            z.add_(4)
            y = z.view(x.shape)
            return x.cos() + y.cos()

        gm = export(foo, (torch.tensor([2, 3, 5]),), constraints=None)

        view_count = 0
        for node in gm.graph.nodes:
            if node.op == "call_function" and node.target == torch.ops.aten.add_.Tensor:
                # No more inplace mutation
                self.assertNotEqual(
                    node.target,
                    torch.ops.aten.add_.Tensor,
                    "There shouldn't be any inplace mutation node in the graph."
                )
            if node.op == "call_function" and node.target == torch.ops.aten.view.default:
                view_count += 1

        # There should be nonzero view nodes in the graph
        self.assertTrue(view_count > 0)

    def test_export_mod_constraints(self):
        class BasicDynamiShapeModel(torch.nn.Module):
            def forward(self, x: torch.Tensor) -> torch.Tensor:
                return x.view(x.shape[0] - 1, -1)

        m = BasicDynamiShapeModel()
        a = torch.randn(3, 4)
        constraints = [3 <= dynamic_dim(a, 0), dynamic_dim(a, 1)]
        with self.assertRaisesRegex(
            torch._dynamo.exc.UserError,
            (
                "Some dynamic dimensions need to be specialized because "
                "the constraints inferred for them are too complex to specify"
                ".*\n.*\\[0\\], which was marked dynamic, must be specialized to 3"
                ".*\n.*\\[1\\], which was marked dynamic, must be specialized to 4"
            ),
        ):
            torch._export.export(m, (a,), constraints=constraints)
        em = torch._export.export(m, (a,))
        x = torch.randn(3, 5)
        with self.assertRaisesRegex(RuntimeError, "\\[1\\] is specialized at 4"):
            em(x)

    def test_export_constrain_static(self):
        def f(x, y):
            b = x.item()
            constrain_as_size(b, min=2, max=5)
            c = y.dim()
            constrain_as_value(c, min=1, max=3)
            z = y[0:c]
            return torch.empty((b, y.shape[0])), z

        x = torch.tensor([3])
        y = torch.randn([8, 8, 6])
        example_inputs = (x, y)
        constraints = [dynamic_dim(y, 0) >= 6, dynamic_dim(y, 0) <= 10]
        with self.assertRaisesRegex(
            torchdynamo.exc.UserError, "It appears that you're trying to set a constraint " +
            "on a value which we evaluated to have a static value of 3. "
        ):
            export(f, example_inputs, {}, constraints)

    def test_not_correct_dim(self):
        def f(x):
            return x.cos()

        def g(x):
            return x + 4

        inp_for_f = torch.tensor(5)
        with self.assertRaisesRegex(torchdynamo.exc.UserError, "Cannot mark 0-dimension tensors to be dynamic"):
            constraints = [dynamic_dim(inp_for_f, 0)]

        inp_for_f_mul_dim = torch.ones(5, 5)
        with self.assertRaisesRegex(
            torchdynamo.exc.UserError,
            "Expected the dimension passed to dynamic_dim to be in the range \\[0:1\\]"
        ):
            constraints = [dynamic_dim(inp_for_f_mul_dim, 2)]

        inp_for_g = 4
        with self.assertRaisesRegex(torchdynamo.exc.UserError, "Expected tensor as input to dynamic_dim"):
            constraints = [dynamic_dim(inp_for_g, 0)]

    def test_map(self):
        def list_tensor_map(xs, y, z):
            def body(x, y, z):
                return x + y + z

            return map(body, xs, y, z)

        inps = (torch.ones(6, 4), torch.tensor(5), torch.tensor(4))
        self._test_export_same_as_eager(list_tensor_map, inps)

    def test_export_func_with_kwargs(self):
        def kw_func(arg1, arg2, kw1, kw2):
            return arg1 + arg2, kw1 + kw2

        args = (torch.ones(6, 4), torch.ones(1, 1))
        kwargs = {"kw1": torch.ones(1, 1), "kw2": torch.ones(6, 4)}
        self._test_export_same_as_eager(kw_func, args, kwargs)

    def test_export_func_with_pytree_kwargs(self):
        def kw_func(arg1, arg2, a, b):
            return arg1 + a["kw1"] + b[0], arg2 + a["kw2"] + b[1]

        args = (torch.ones(2, 3), torch.ones(3, 4))
        kwargs = {"a": {"kw1": torch.ones(2, 3), "kw2": torch.ones(3, 4)}, "b": [torch.ones(2, 3), torch.ones(3, 4)]}
        self._test_export_same_as_eager(kw_func, args, kwargs)

    def test_export_func_with_default_kwargs(self):
        def kw_func(arg1, arg2, a, b=1):
            return arg1 + arg2, a["kw1"] + a["kw2"] + b

        def kw_func2(arg1, arg2, a=1, b=2):
            return arg1 + a, arg2 + b


        args = (torch.ones(6, 4), torch.ones(1, 1))
        kwargs1 = {"a": {"kw1": torch.ones(1, 1), "kw2": torch.ones(6, 4)}}
        kwargs2 = {"a": {"kw1": torch.ones(1, 1), "kw2": torch.ones(6, 4)}, "b": 2}
        self._test_export_same_as_eager(kw_func, args, kwargs1)
        self._test_export_same_as_eager(kw_func, args, kwargs2)
        kwargs3 = {"b": 1}
        self._test_export_same_as_eager(kw_func2, args, kwargs3)

    def test_export_func_with_var_postional_args(self):
        def kw_func(arg1, arg2, *args):
            return arg1 + args[0], arg2 + args[1]

        args = (torch.ones(2, 3), torch.ones(3, 4), torch.ones(2, 3), torch.ones(3, 4))
        self._test_export_same_as_eager(kw_func, args)

    def test_export_func_with_keyword_only_args(self):
        def kw_func(arg1, arg2, *args, kw1, kw2):
            return arg1 + args[0] + kw1, arg2 + args[1] + kw2

        args = (torch.ones(2, 3), torch.ones(3, 4), torch.ones(2, 3), torch.ones(3, 4))
        kwargs = {"kw1": torch.ones(2, 3), "kw2": torch.ones(3, 4)}
        self._test_export_same_as_eager(kw_func, args, kwargs)

    def test_export_func_with_var_keyword_args(self):
        def kw_func(arg1, arg2, *args, kw1, kw2, **kwargs):
            return arg1 + args[0] + kw1 + kwargs["kw3"], arg2 + args[1] + kw2 + kwargs["kw4"]

        args = (torch.ones(2, 3), torch.ones(3, 4), torch.ones(2, 3), torch.ones(3, 4))
        kwargs = {"kw1": torch.ones(2, 3), "kw2": torch.ones(3, 4), "kw3": torch.ones(2, 3), "kw4": torch.ones(3, 4)}
        self._test_export_same_as_eager(kw_func, args, kwargs)

    def test_export_func_with_var_keyword_pytree_args(self):
        def kw_func(arg1, arg2, *args, kw1, kw2, **kwargs):
            return arg1 + arg2[0][0] + args[0] + kw1[0] + kwargs["kw3"][0], arg2[1] + args[1] + kw2 + kwargs["kw4"]

        args = (torch.ones(2, 3), [(torch.ones(2, 3), ), torch.ones(3, 4)], torch.ones(2, 3), torch.ones(3, 4))
        kwargs = {"kw1": (torch.ones(2, 3), ), "kw2": torch.ones(3, 4),
                  "kw3": (torch.ones(2, 3), torch.ones(3, 4)), "kw4": torch.ones(3, 4)}
        self._test_export_same_as_eager(kw_func, args, kwargs)

    def test_linear_conv(self):

        class MyLinear(torch.nn.Module):
            def __init__(self):
                super().__init__()
                self.weight = torch.randn(20, 98)
                self.bias = torch.randn(20)

            def forward(self, x):
                return torch.nn.functional.linear(x, self.weight, self.bias)

        class Foo(torch.nn.Module):
            def __init__(self):
                super().__init__()
                self.conv = torch.nn.Conv2d(16, 33, 3)
                self.linear = MyLinear()

            def forward(self, x):
                x_conv = self.conv(x)
                x_linear = self.linear(x_conv)
                return x_linear.cos()

        ep = export(Foo(), (torch.randn(20, 16, 50, 100),))
        for node in ep.graph.nodes:
            if (
                node.op == "placeholder" and
                node.name in ep.graph_signature.inputs_to_buffers or
                node.name in ep.graph_signature.inputs_to_parameters
            ):
                self.assertTrue("source_fn" in node.meta)
                self.assertTrue("nn_module_stack" in node.meta)


    def test_error_does_not_reference_eager_fallback(self):
        def fn_ddo(x):
            y = x.nonzero()
            z = y.shape[0]
            if z > 2:
                return x.cos()
            else:
                return x.sin()

        with self.assertRaisesRegex(
            torchdynamo.exc.UserError,
            r"^(?!.*fall back to eager).*"
        ):
            _ = export(fn_ddo, (torch.tensor([2, 3, 5]),), constraints=None)

<<<<<<< HEAD
    def test_module(self):

        class MyLinear(torch.nn.Module):
            def __init__(self):
                super().__init__()
                self.weight = torch.randn(20, 98)
                self.bias = torch.randn(20)

            def forward(self, x):
                return torch.nn.functional.linear(x, self.weight, self.bias)

        class Foo(torch.nn.Module):
            def __init__(self):
                super().__init__()
                self.conv = torch.nn.Conv2d(16, 33, 3)
                self.linear = MyLinear()

            def forward(self, x):
                a, b = x
                a_conv = self.conv(a)
                a_linear = self.linear(a_conv)
                b_conv = self.conv(b)
                b_linear = self.linear(b_conv)
                return (a_linear.cos() + b_linear.sin(), a_linear.sin() + b_linear.cos())

        inp_container = ((torch.randn(20, 16, 50, 100), torch.randn(20, 16, 50, 100)),)

        ep = export(Foo(), inp_container, _add_runtime_assertions=False)
        ep_rexported = export(ep.module(), inp_container, _add_runtime_assertions=False)

        inp_test = ((torch.randn(20, 16, 50, 100), torch.randn(20, 16, 50, 100)),)

        self.assertTrue(torch.allclose(ep(*inp_test)[0], ep_rexported(*inp_test)[0]))
        self.assertTrue(torch.allclose(ep(*inp_test)[1], ep_rexported(*inp_test)[1]))

    def test_module_with_dict_container_inp_out(self):

        class MyLinear(torch.nn.Module):
            def __init__(self):
                super().__init__()
                self.weight = torch.randn(20, 98)
                self.bias = torch.randn(20)

            def forward(self, x):
                return torch.nn.functional.linear(x, self.weight, self.bias)

        class Foo(torch.nn.Module):
            def __init__(self):
                super().__init__()
                self.conv = torch.nn.Conv2d(16, 33, 3)
                self.linear = MyLinear()

            def forward(self, x):
                a1, a2 = x["a"]
                b = x["b"]
                a1_conv = self.conv(a1)
                a1_linear = self.linear(a1_conv)
                a2_conv = self.conv(a2)
                a2_linear = self.linear(a2_conv)
                b_conv = self.conv(b)
                b_linear = self.linear(b_conv)
                return {"a": a1_linear.cos() + b_linear.sin(), "b": a2_linear.sin() + b_linear.cos()}

        inp_container = ({"a": (torch.randn(20, 16, 50, 100), torch.randn(20, 16, 50, 100)), "b": torch.randn(20, 16, 50, 100)},)

        ep = export(Foo(), inp_container, _add_runtime_assertions=False)
        ep_rexported = export(ep.module(), inp_container, _add_runtime_assertions=False)

        inp_test = ({"a": (torch.randn(20, 16, 50, 100), torch.randn(20, 16, 50, 100)), "b": torch.randn(20, 16, 50, 100)},)

        self.assertTrue(torch.allclose(ep(*inp_test)["a"], ep_rexported(*inp_test)["a"]))
        self.assertTrue(torch.allclose(ep(*inp_test)["b"], ep_rexported(*inp_test)["b"]))
=======
    def test_pytree_regster_data_class(self):

        @dataclass
        class MyDataClass:
            x: int
            y: int
            z: int = None

        dt = MyDataClass(x=3, y=4)
        flat, spec = tree_flatten(dt)
        self.assertTrue(spec, LeafSpec())
        self.assertTrue(len(flat) == 1)

        register_dataclass_as_pytree_node(MyDataClass)

        flat, spec = tree_flatten(dt)
        self.assertEqual(
            spec,
            TreeSpec(
                MyDataClass,
                (
                    MyDataClass,
                    ['x', 'y'],
                    ['z']
                ),
                [LeafSpec(), LeafSpec()]
            )
        )
        self.assertEqual(flat, [3, 4])

        orig_dt = tree_unflatten(flat, spec)
        self.assertTrue(isinstance(orig_dt, MyDataClass))
        self.assertEqual(orig_dt.x, 3)
        self.assertEqual(orig_dt.y, 4)
        self.assertEqual(orig_dt.z, None)

        # Override the registration with keep none fields
        register_dataclass_as_pytree_node(MyDataClass, return_none_fields=True)

        flat, spec = tree_flatten(dt)
        self.assertEqual(
            spec,
            TreeSpec(
                MyDataClass,
                (
                    MyDataClass,
                    ['x', 'y', 'z'],
                    [],
                ),
                [LeafSpec(), LeafSpec(), LeafSpec()]
            )
        )
        self.assertEqual(flat, [3, 4, None])

        orig_dt = tree_unflatten(flat, spec)
        self.assertTrue(isinstance(orig_dt, MyDataClass))
        self.assertEqual(orig_dt.x, 3)
        self.assertEqual(orig_dt.y, 4)
        self.assertEqual(orig_dt.z, None)

    def test_pytree_regster_nested_data_class(self):

        @dataclass
        class Inner:
            x: int
            y: int

        @dataclass
        class Outer:
            xy: Inner
            ab: Inner

        xy = Inner(1, 2)
        ab = Inner(3, 4)
        dt = Outer(xy, ab)
        inp = {"dt1": (dt, ({},)), "dt2": ((torch.ones(1),), dt)}

        register_dataclass_as_pytree_node(Inner)
        register_dataclass_as_pytree_node(Outer)

        flat, spec = tree_flatten(inp)
        self.assertEqual(flat, [1, 2, 3, 4, torch.ones(1), 1, 2, 3, 4])

        unflat = tree_unflatten(flat, spec)
        self.assertEqual(unflat, inp)
>>>>>>> 7aa0b498


if __name__ == '__main__':
    run_tests()<|MERGE_RESOLUTION|>--- conflicted
+++ resolved
@@ -334,80 +334,6 @@
         ):
             _ = export(fn_ddo, (torch.tensor([2, 3, 5]),), constraints=None)
 
-<<<<<<< HEAD
-    def test_module(self):
-
-        class MyLinear(torch.nn.Module):
-            def __init__(self):
-                super().__init__()
-                self.weight = torch.randn(20, 98)
-                self.bias = torch.randn(20)
-
-            def forward(self, x):
-                return torch.nn.functional.linear(x, self.weight, self.bias)
-
-        class Foo(torch.nn.Module):
-            def __init__(self):
-                super().__init__()
-                self.conv = torch.nn.Conv2d(16, 33, 3)
-                self.linear = MyLinear()
-
-            def forward(self, x):
-                a, b = x
-                a_conv = self.conv(a)
-                a_linear = self.linear(a_conv)
-                b_conv = self.conv(b)
-                b_linear = self.linear(b_conv)
-                return (a_linear.cos() + b_linear.sin(), a_linear.sin() + b_linear.cos())
-
-        inp_container = ((torch.randn(20, 16, 50, 100), torch.randn(20, 16, 50, 100)),)
-
-        ep = export(Foo(), inp_container, _add_runtime_assertions=False)
-        ep_rexported = export(ep.module(), inp_container, _add_runtime_assertions=False)
-
-        inp_test = ((torch.randn(20, 16, 50, 100), torch.randn(20, 16, 50, 100)),)
-
-        self.assertTrue(torch.allclose(ep(*inp_test)[0], ep_rexported(*inp_test)[0]))
-        self.assertTrue(torch.allclose(ep(*inp_test)[1], ep_rexported(*inp_test)[1]))
-
-    def test_module_with_dict_container_inp_out(self):
-
-        class MyLinear(torch.nn.Module):
-            def __init__(self):
-                super().__init__()
-                self.weight = torch.randn(20, 98)
-                self.bias = torch.randn(20)
-
-            def forward(self, x):
-                return torch.nn.functional.linear(x, self.weight, self.bias)
-
-        class Foo(torch.nn.Module):
-            def __init__(self):
-                super().__init__()
-                self.conv = torch.nn.Conv2d(16, 33, 3)
-                self.linear = MyLinear()
-
-            def forward(self, x):
-                a1, a2 = x["a"]
-                b = x["b"]
-                a1_conv = self.conv(a1)
-                a1_linear = self.linear(a1_conv)
-                a2_conv = self.conv(a2)
-                a2_linear = self.linear(a2_conv)
-                b_conv = self.conv(b)
-                b_linear = self.linear(b_conv)
-                return {"a": a1_linear.cos() + b_linear.sin(), "b": a2_linear.sin() + b_linear.cos()}
-
-        inp_container = ({"a": (torch.randn(20, 16, 50, 100), torch.randn(20, 16, 50, 100)), "b": torch.randn(20, 16, 50, 100)},)
-
-        ep = export(Foo(), inp_container, _add_runtime_assertions=False)
-        ep_rexported = export(ep.module(), inp_container, _add_runtime_assertions=False)
-
-        inp_test = ({"a": (torch.randn(20, 16, 50, 100), torch.randn(20, 16, 50, 100)), "b": torch.randn(20, 16, 50, 100)},)
-
-        self.assertTrue(torch.allclose(ep(*inp_test)["a"], ep_rexported(*inp_test)["a"]))
-        self.assertTrue(torch.allclose(ep(*inp_test)["b"], ep_rexported(*inp_test)["b"]))
-=======
     def test_pytree_regster_data_class(self):
 
         @dataclass
@@ -493,7 +419,79 @@
 
         unflat = tree_unflatten(flat, spec)
         self.assertEqual(unflat, inp)
->>>>>>> 7aa0b498
+
+    def test_module(self):
+
+        class MyLinear(torch.nn.Module):
+            def __init__(self):
+                super().__init__()
+                self.weight = torch.randn(20, 98)
+                self.bias = torch.randn(20)
+
+            def forward(self, x):
+                return torch.nn.functional.linear(x, self.weight, self.bias)
+
+        class Foo(torch.nn.Module):
+            def __init__(self):
+                super().__init__()
+                self.conv = torch.nn.Conv2d(16, 33, 3)
+                self.linear = MyLinear()
+
+            def forward(self, x):
+                a, b = x
+                a_conv = self.conv(a)
+                a_linear = self.linear(a_conv)
+                b_conv = self.conv(b)
+                b_linear = self.linear(b_conv)
+                return (a_linear.cos() + b_linear.sin(), a_linear.sin() + b_linear.cos())
+
+        inp_container = ((torch.randn(20, 16, 50, 100), torch.randn(20, 16, 50, 100)),)
+
+        ep = export(Foo(), inp_container, _add_runtime_assertions=False)
+        ep_rexported = export(ep.module(), inp_container, _add_runtime_assertions=False)
+
+        inp_test = ((torch.randn(20, 16, 50, 100), torch.randn(20, 16, 50, 100)),)
+
+        self.assertTrue(torch.allclose(ep(*inp_test)[0], ep_rexported(*inp_test)[0]))
+        self.assertTrue(torch.allclose(ep(*inp_test)[1], ep_rexported(*inp_test)[1]))
+
+    def test_module_with_dict_container_inp_out(self):
+
+        class MyLinear(torch.nn.Module):
+            def __init__(self):
+                super().__init__()
+                self.weight = torch.randn(20, 98)
+                self.bias = torch.randn(20)
+
+            def forward(self, x):
+                return torch.nn.functional.linear(x, self.weight, self.bias)
+
+        class Foo(torch.nn.Module):
+            def __init__(self):
+                super().__init__()
+                self.conv = torch.nn.Conv2d(16, 33, 3)
+                self.linear = MyLinear()
+
+            def forward(self, x):
+                a1, a2 = x["a"]
+                b = x["b"]
+                a1_conv = self.conv(a1)
+                a1_linear = self.linear(a1_conv)
+                a2_conv = self.conv(a2)
+                a2_linear = self.linear(a2_conv)
+                b_conv = self.conv(b)
+                b_linear = self.linear(b_conv)
+                return {"a": a1_linear.cos() + b_linear.sin(), "b": a2_linear.sin() + b_linear.cos()}
+
+        inp_container = ({"a": (torch.randn(20, 16, 50, 100), torch.randn(20, 16, 50, 100)), "b": torch.randn(20, 16, 50, 100)},)
+
+        ep = export(Foo(), inp_container, _add_runtime_assertions=False)
+        ep_rexported = export(ep.module(), inp_container, _add_runtime_assertions=False)
+
+        inp_test = ({"a": (torch.randn(20, 16, 50, 100), torch.randn(20, 16, 50, 100)), "b": torch.randn(20, 16, 50, 100)},)
+
+        self.assertTrue(torch.allclose(ep(*inp_test)["a"], ep_rexported(*inp_test)["a"]))
+        self.assertTrue(torch.allclose(ep(*inp_test)["b"], ep_rexported(*inp_test)["b"]))
 
 
 if __name__ == '__main__':
