# Owner(s): ["module: dynamo"]
import unittest

import torch
import torch._dynamo as torchdynamo
from torch._export import export, dynamic_dim
from torch._export.utils import register_dataclass_as_pytree_node
from torch._export.constraints import constrain_as_size, constrain_as_value
from torch.fx.experimental.proxy_tensor import make_fx
from torch.testing._internal.common_utils import run_tests, TestCase
from torch.utils._pytree import tree_flatten, tree_unflatten, LeafSpec, TreeSpec
from functorch.experimental.control_flow import map
<<<<<<< HEAD


@unittest.skipIf(not torchdynamo.is_dynamo_supported(), "dynamo isn't support")
class TestExperimentalExport(TestCase):
    @unittest.skip("TypeError: <lambda>() missing 1 required positional argument")
    def test_export_simple_model_with_attr(self):
        class Foo(torch.nn.Module):
            def __init__(self, float_val):
                super().__init__()
                self.float_val = float_val

            def forward(self, x):
                y = x + self.float_val
                return y.cos()

        inp = (torch.ones(6, 4, requires_grad=True),)
        mod = Foo(0.5)

        exported_program = do_not_use_experimental_export(mod, inp)
        self.assertEqual(exported_program.fw_module(*inp)[0], mod(*inp))

    def test_export_simple_model(self):
        class Foo(torch.nn.Module):
            def __init__(self, float_val):
                super().__init__()
                self.float_val = float_val

            def forward(self, x):
                return x.cos()

        inp = (torch.ones(6, 4, requires_grad=True),)
        mod = Foo(0.5)

        exported_program = do_not_use_experimental_export(mod, inp)
        self.assertEqual(exported_program.fw_module(*inp)[0], mod(*inp))

    @unittest.skip("TypeError: <lambda>() missing 1 required positional argument")
    def test_export_simple_model_buffer_mutation(self):
        class Foo(torch.nn.Module):
            def __init__(self, float_val):
                super().__init__()
                self.buffer1 = torch.nn.Buffer(torch.ones(6, 1))

            def forward(self, x):
                self.buffer1.add_(2)
                return x.cos() + self.buffer1.sin()

        inp = (torch.ones(6, 4, requires_grad=True),)
        mod = Foo(0.5)

        exported_program = do_not_use_experimental_export(mod, inp)
        mutated_buffer, output = exported_program.fw_module(*inp)
        # TODO (tmanlaibaatar) enable this once we figure out
        # how to do buffer mutation
        # self.assertEqual(mutated_buffer.sum().item(), 30)
        self.assertEqual(output, mod(*inp))
=======
from dataclasses import dataclass
>>>>>>> dc219ae2


@unittest.skipIf(not torchdynamo.is_dynamo_supported(), "dynamo isn't support")
class TestDynamismExpression(TestCase):
    def test_export_inline_constraints(self):

        def f(x):
            b = x.item()
            constrain_as_size(b, min=2, max=5)
            return torch.full((b, 1), 1)

        inp = (torch.tensor([3]),)
        ref = f(*inp)

        gm = export(f, inp)
        res = gm(*inp)

        self.assertTrue(torchdynamo.utils.same(ref, res))

        gm = make_fx(f, tracing_mode="symbolic")(*inp)
        res = gm(*inp)
        self.assertTrue(torchdynamo.utils.same(ref, res))

    def test_export_constraints_error(self):
        def invalid_size(x):
            b = x.item()
            constrain_as_size(b, min=0, max=5)
            return torch.full((b, 1), 1)

        inp = (torch.tensor([3]),)
        with self.assertRaisesRegex(torchdynamo.exc.UserError, "Unable to set min size"):
            export(invalid_size, inp)

        def invalid_input_conflict_with_inline_constraints(x):
            b = x.item()
            constrain_as_size(b, min=2, max=5)
            return torch.full((b, 1), 1)

        inp = (torch.tensor([6]),)
        with self.assertRaisesRegex(torchdynamo.exc.UserError, "Invalid value 6 for range"):
            export(invalid_input_conflict_with_inline_constraints, inp)

        def invalid_input_conflict_with_input_constraints(x):
            return x + 1

        inp = torch.zeros([3])
        inp_constraints = [
            dynamic_dim(inp, 0) > 5,
        ]
        with self.assertRaisesRegex(torchdynamo.exc.UserError, "not in range"):
            export(
                invalid_input_conflict_with_input_constraints,
                (inp,),
                constraints=inp_constraints,
            )


        def conflicting_constraints(x):
            b = x.item()
            constrain_as_size(b, min=2, max=3)
            constrain_as_size(b, min=4, max=5)
            return torch.full((b, 1), 1)

        inp = (torch.tensor([3]),)

        with self.assertRaisesRegex(torchdynamo.exc.UserError, "Invalid ranges"):
            export(conflicting_constraints, inp)

    def test_export_assume_static_by_default(self):
        def branch_on_shape(x: torch.Tensor):
            if x.shape[0] == 4:
                return x + 1
            else:
                return x

        inp = (torch.rand(4, 5),)

        # Being able to export means shape is preserved as static
        export(branch_on_shape, inp)


@unittest.skipIf(not torchdynamo.is_dynamo_supported(), "dynamo isn't support")
class TestExport(TestCase):

    def _test_export_same_as_eager(self, f, args, kwargs=None):
        kwargs = kwargs or {}
        exported_program = export(f, args, kwargs)
        reversed_kwargs = {key: kwargs[key] for key in reversed(kwargs)}
        self.assertEqual(exported_program(*args, **kwargs), f(*args, **kwargs))
        self.assertEqual(exported_program(*args, **reversed_kwargs), f(*args, **reversed_kwargs))

    def test_basic(self):
        def f(x, y):
            return x[0] + y

        inp = ([torch.ones(1, 3)], torch.ones(1, 3))
        self._test_export_same_as_eager(f, inp)

    def test_raise_user_error_when_guard_on_data_dependent_operation(self):
        def fn_ddo(x):
            y = x.nonzero()
            z = y.shape[0]
            if z > 2:
                return x.cos()
            else:
                return x.sin()

        with self.assertRaisesRegex(
            torchdynamo.exc.UserError,
            "trying to get a value out of symbolic int"
        ):
            _ = export(fn_ddo, (torch.tensor([2, 3, 5]),), constraints=None)

    def test_if_functional(self):
        def foo(x):
            z = x + 4
            z.add_(4)
            y = z.view(x.shape)
            return x.cos() + y.cos()

        gm = export(foo, (torch.tensor([2, 3, 5]),), constraints=None)

        view_count = 0
        for node in gm.graph.nodes:
            if node.op == "call_function" and node.target == torch.ops.aten.add_.Tensor:
                # No more inplace mutation
                self.assertNotEqual(
                    node.target,
                    torch.ops.aten.add_.Tensor,
                    "There shouldn't be any inplace mutation node in the graph."
                )
            if node.op == "call_function" and node.target == torch.ops.aten.view.default:
                view_count += 1

        # There should be nonzero view nodes in the graph
        self.assertTrue(view_count > 0)

    def test_export_mod_constraints(self):
        class BasicDynamiShapeModel(torch.nn.Module):
            def forward(self, x: torch.Tensor) -> torch.Tensor:
                return x.view(x.shape[0] - 1, -1)

        m = BasicDynamiShapeModel()
        a = torch.randn(3, 4)
        constraints = [3 <= dynamic_dim(a, 0), dynamic_dim(a, 1)]
        with self.assertRaisesRegex(
            torch._dynamo.exc.UserError,
            (
                "Some dynamic dimensions need to be specialized because "
                "the constraints inferred for them are too complex to specify"
                ".*\n.*\\[0\\], which was marked dynamic, must be specialized to 3"
                ".*\n.*\\[1\\], which was marked dynamic, must be specialized to 4"
            ),
        ):
            torch._export.export(m, (a,), constraints=constraints)
        em = torch._export.export(m, (a,))
        x = torch.randn(3, 5)
        with self.assertRaisesRegex(RuntimeError, "\\[1\\] is specialized at 4"):
            em(x)

    def test_export_constrain_static(self):
        def f(x, y):
            b = x.item()
            constrain_as_size(b, min=2, max=5)
            c = y.dim()
            constrain_as_value(c, min=1, max=3)
            z = y[0:c]
            return torch.empty((b, y.shape[0])), z

        x = torch.tensor([3])
        y = torch.randn([8, 8, 6])
        example_inputs = (x, y)
        constraints = [dynamic_dim(y, 0) >= 6, dynamic_dim(y, 0) <= 10]
        with self.assertRaisesRegex(
            torchdynamo.exc.UserError, "It appears that you're trying to set a constraint " +
            "on a value which we evaluated to have a static value of 3. "
        ):
            export(f, example_inputs, {}, constraints)

    def test_not_correct_dim(self):
        def f(x):
            return x.cos()

        def g(x):
            return x + 4

        inp_for_f = torch.tensor(5)
        with self.assertRaisesRegex(torchdynamo.exc.UserError, "Cannot mark 0-dimension tensors to be dynamic"):
            constraints = [dynamic_dim(inp_for_f, 0)]

        inp_for_f_mul_dim = torch.ones(5, 5)
        with self.assertRaisesRegex(
            torchdynamo.exc.UserError,
            "Expected the dimension passed to dynamic_dim to be in the range \\[0:1\\]"
        ):
            constraints = [dynamic_dim(inp_for_f_mul_dim, 2)]

        inp_for_g = 4
        with self.assertRaisesRegex(torchdynamo.exc.UserError, "Expected tensor as input to dynamic_dim"):
            constraints = [dynamic_dim(inp_for_g, 0)]

    def test_map(self):
        def list_tensor_map(xs, y, z):
            def body(x, y, z):
                return x + y + z

            return map(body, xs, y, z)

        inps = (torch.ones(6, 4), torch.tensor(5), torch.tensor(4))
        self._test_export_same_as_eager(list_tensor_map, inps)

    def test_export_func_with_kwargs(self):
        def kw_func(arg1, arg2, kw1, kw2):
            return arg1 + arg2, kw1 + kw2

        args = (torch.ones(6, 4), torch.ones(1, 1))
        kwargs = {"kw1": torch.ones(1, 1), "kw2": torch.ones(6, 4)}
        self._test_export_same_as_eager(kw_func, args, kwargs)

    def test_export_func_with_pytree_kwargs(self):
        def kw_func(arg1, arg2, a, b):
            return arg1 + a["kw1"] + b[0], arg2 + a["kw2"] + b[1]

        args = (torch.ones(2, 3), torch.ones(3, 4))
        kwargs = {"a": {"kw1": torch.ones(2, 3), "kw2": torch.ones(3, 4)}, "b": [torch.ones(2, 3), torch.ones(3, 4)]}
        self._test_export_same_as_eager(kw_func, args, kwargs)

    def test_export_func_with_default_kwargs(self):
        def kw_func(arg1, arg2, a, b=1):
            return arg1 + arg2, a["kw1"] + a["kw2"] + b

        def kw_func2(arg1, arg2, a=1, b=2):
            return arg1 + a, arg2 + b


        args = (torch.ones(6, 4), torch.ones(1, 1))
        kwargs1 = {"a": {"kw1": torch.ones(1, 1), "kw2": torch.ones(6, 4)}}
        kwargs2 = {"a": {"kw1": torch.ones(1, 1), "kw2": torch.ones(6, 4)}, "b": 2}
        self._test_export_same_as_eager(kw_func, args, kwargs1)
        self._test_export_same_as_eager(kw_func, args, kwargs2)
        kwargs3 = {"b": 1}
        self._test_export_same_as_eager(kw_func2, args, kwargs3)

    def test_export_func_with_var_postional_args(self):
        def kw_func(arg1, arg2, *args):
            return arg1 + args[0], arg2 + args[1]

        args = (torch.ones(2, 3), torch.ones(3, 4), torch.ones(2, 3), torch.ones(3, 4))
        self._test_export_same_as_eager(kw_func, args)

    def test_export_func_with_keyword_only_args(self):
        def kw_func(arg1, arg2, *args, kw1, kw2):
            return arg1 + args[0] + kw1, arg2 + args[1] + kw2

        args = (torch.ones(2, 3), torch.ones(3, 4), torch.ones(2, 3), torch.ones(3, 4))
        kwargs = {"kw1": torch.ones(2, 3), "kw2": torch.ones(3, 4)}
        self._test_export_same_as_eager(kw_func, args, kwargs)

    def test_export_func_with_var_keyword_args(self):
        def kw_func(arg1, arg2, *args, kw1, kw2, **kwargs):
            return arg1 + args[0] + kw1 + kwargs["kw3"], arg2 + args[1] + kw2 + kwargs["kw4"]

        args = (torch.ones(2, 3), torch.ones(3, 4), torch.ones(2, 3), torch.ones(3, 4))
        kwargs = {"kw1": torch.ones(2, 3), "kw2": torch.ones(3, 4), "kw3": torch.ones(2, 3), "kw4": torch.ones(3, 4)}
        self._test_export_same_as_eager(kw_func, args, kwargs)

    def test_export_func_with_var_keyword_pytree_args(self):
        def kw_func(arg1, arg2, *args, kw1, kw2, **kwargs):
            return arg1 + arg2[0][0] + args[0] + kw1[0] + kwargs["kw3"][0], arg2[1] + args[1] + kw2 + kwargs["kw4"]

        args = (torch.ones(2, 3), [(torch.ones(2, 3), ), torch.ones(3, 4)], torch.ones(2, 3), torch.ones(3, 4))
        kwargs = {"kw1": (torch.ones(2, 3), ), "kw2": torch.ones(3, 4),
                  "kw3": (torch.ones(2, 3), torch.ones(3, 4)), "kw4": torch.ones(3, 4)}
        self._test_export_same_as_eager(kw_func, args, kwargs)

    def test_linear_conv(self):

        class MyLinear(torch.nn.Module):
            def __init__(self):
                super().__init__()
                self.weight = torch.randn(20, 98)
                self.bias = torch.randn(20)

            def forward(self, x):
                return torch.nn.functional.linear(x, self.weight, self.bias)

        class Foo(torch.nn.Module):
            def __init__(self):
                super().__init__()
                self.conv = torch.nn.Conv2d(16, 33, 3)
                self.linear = MyLinear()

            def forward(self, x):
                x_conv = self.conv(x)
                x_linear = self.linear(x_conv)
                return x_linear.cos()

        ep = export(Foo(), (torch.randn(20, 16, 50, 100),))
        for node in ep.graph.nodes:
            if (
                node.op == "placeholder" and
                node.name in ep.graph_signature.inputs_to_buffers or
                node.name in ep.graph_signature.inputs_to_parameters
            ):
                self.assertTrue("source_fn" in node.meta)
                self.assertTrue("nn_module_stack" in node.meta)

    def test_error_does_not_reference_eager_fallback(self):
        def fn_ddo(x):
            y = x.nonzero()
            z = y.shape[0]
            if z > 2:
                return x.cos()
            else:
                return x.sin()

        with self.assertRaisesRegex(
            torchdynamo.exc.UserError,
            r"^(?!.*fall back to eager).*"
        ):
            _ = export(fn_ddo, (torch.tensor([2, 3, 5]),), constraints=None)

    def test_pytree_regster_data_class(self):

        @dataclass
        class MyDataClass:
            x: int
            y: int
            z: int = None

        dt = MyDataClass(x=3, y=4)
        flat, spec = tree_flatten(dt)
        self.assertTrue(spec, LeafSpec())
        self.assertTrue(len(flat) == 1)

        register_dataclass_as_pytree_node(MyDataClass)

        flat, spec = tree_flatten(dt)
        self.assertEqual(
            spec,
            TreeSpec(
                MyDataClass,
                (
                    MyDataClass,
                    ['x', 'y'],
                    ['z']
                ),
                [LeafSpec(), LeafSpec()]
            )
        )
        self.assertEqual(flat, [3, 4])

        orig_dt = tree_unflatten(flat, spec)
        self.assertTrue(isinstance(orig_dt, MyDataClass))
        self.assertEqual(orig_dt.x, 3)
        self.assertEqual(orig_dt.y, 4)
        self.assertEqual(orig_dt.z, None)

        # Override the registration with keep none fields
        register_dataclass_as_pytree_node(MyDataClass, return_none_fields=True)

        flat, spec = tree_flatten(dt)
        self.assertEqual(
            spec,
            TreeSpec(
                MyDataClass,
                (
                    MyDataClass,
                    ['x', 'y', 'z'],
                    [],
                ),
                [LeafSpec(), LeafSpec(), LeafSpec()]
            )
        )
        self.assertEqual(flat, [3, 4, None])

        orig_dt = tree_unflatten(flat, spec)
        self.assertTrue(isinstance(orig_dt, MyDataClass))
        self.assertEqual(orig_dt.x, 3)
        self.assertEqual(orig_dt.y, 4)
        self.assertEqual(orig_dt.z, None)

    def test_pytree_regster_nested_data_class(self):

        @dataclass
        class Inner:
            x: int
            y: int

        @dataclass
        class Outer:
            xy: Inner
            ab: Inner

        xy = Inner(1, 2)
        ab = Inner(3, 4)
        dt = Outer(xy, ab)
        inp = {"dt1": (dt, ({},)), "dt2": ((torch.ones(1),), dt)}

        register_dataclass_as_pytree_node(Inner)
        register_dataclass_as_pytree_node(Outer)

        flat, spec = tree_flatten(inp)
        self.assertEqual(flat, [1, 2, 3, 4, torch.ones(1), 1, 2, 3, 4])

        unflat = tree_unflatten(flat, spec)
        self.assertEqual(unflat, inp)


if __name__ == '__main__':
    run_tests()<|MERGE_RESOLUTION|>--- conflicted
+++ resolved
@@ -10,66 +10,7 @@
 from torch.testing._internal.common_utils import run_tests, TestCase
 from torch.utils._pytree import tree_flatten, tree_unflatten, LeafSpec, TreeSpec
 from functorch.experimental.control_flow import map
-<<<<<<< HEAD
-
-
-@unittest.skipIf(not torchdynamo.is_dynamo_supported(), "dynamo isn't support")
-class TestExperimentalExport(TestCase):
-    @unittest.skip("TypeError: <lambda>() missing 1 required positional argument")
-    def test_export_simple_model_with_attr(self):
-        class Foo(torch.nn.Module):
-            def __init__(self, float_val):
-                super().__init__()
-                self.float_val = float_val
-
-            def forward(self, x):
-                y = x + self.float_val
-                return y.cos()
-
-        inp = (torch.ones(6, 4, requires_grad=True),)
-        mod = Foo(0.5)
-
-        exported_program = do_not_use_experimental_export(mod, inp)
-        self.assertEqual(exported_program.fw_module(*inp)[0], mod(*inp))
-
-    def test_export_simple_model(self):
-        class Foo(torch.nn.Module):
-            def __init__(self, float_val):
-                super().__init__()
-                self.float_val = float_val
-
-            def forward(self, x):
-                return x.cos()
-
-        inp = (torch.ones(6, 4, requires_grad=True),)
-        mod = Foo(0.5)
-
-        exported_program = do_not_use_experimental_export(mod, inp)
-        self.assertEqual(exported_program.fw_module(*inp)[0], mod(*inp))
-
-    @unittest.skip("TypeError: <lambda>() missing 1 required positional argument")
-    def test_export_simple_model_buffer_mutation(self):
-        class Foo(torch.nn.Module):
-            def __init__(self, float_val):
-                super().__init__()
-                self.buffer1 = torch.nn.Buffer(torch.ones(6, 1))
-
-            def forward(self, x):
-                self.buffer1.add_(2)
-                return x.cos() + self.buffer1.sin()
-
-        inp = (torch.ones(6, 4, requires_grad=True),)
-        mod = Foo(0.5)
-
-        exported_program = do_not_use_experimental_export(mod, inp)
-        mutated_buffer, output = exported_program.fw_module(*inp)
-        # TODO (tmanlaibaatar) enable this once we figure out
-        # how to do buffer mutation
-        # self.assertEqual(mutated_buffer.sum().item(), 30)
-        self.assertEqual(output, mod(*inp))
-=======
 from dataclasses import dataclass
->>>>>>> dc219ae2
 
 
 @unittest.skipIf(not torchdynamo.is_dynamo_supported(), "dynamo isn't support")
