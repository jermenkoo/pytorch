"""
PYTEST_DONT_REWRITE (prevents pytest from rewriting assertions, which interferes
with test_functionalization_with_native_python_assertion)
"""

# Owner(s): ["module: dynamo"]
import unittest

import torch
from torch.testing._internal.common_utils import run_tests, TestCase
from torch.testing import FileCheck
from torch._dynamo.eval_frame import is_dynamo_supported
from torch._export import export, dynamic_dim
from torch._export.constraints import constrain_as_value, constrain_as_size
from torch._export.exported_program import ExportGraphSignature
from torch._export.passes import (
    ReplaceViewOpsWithViewCopyOpsPass,
)
from torch._export.passes.replace_view_ops_with_view_copy_ops_pass import (
    is_view_op,
    get_view_copy_of_view_op,
)
from torch._export.passes.functionalize_side_effectful_ops_pass import (
    _FunctionalizeSideEffectfulOpsPass,
)
from functorch.experimental.control_flow import cond


def count_call_function(graph: torch.fx.Graph, target: torch.ops.OpOverload) -> int:
    count = 0
    for node in graph.nodes:
        if node.op == "call_function" and node.target == target:
            count += 1
    return count


@unittest.skipIf(not is_dynamo_supported(), "Dynamo not supported")
class TestPasses(TestCase):
    def test_replace_broken_ops(self) -> None:
        x = torch.randn([2, 3, 4, 5])
        model: torch.nn.Linear = torch.nn.Linear(5, 5)

        def f(inp: torch.Tensor) -> torch.Tensor:
            return model(inp)

        ep = export(f, (x,)).transform(ReplaceViewOpsWithViewCopyOpsPass())

        count_after = 0
        for node in ep.graph.nodes:
            if node.target == torch.ops.aten.view.default:
                count_after += 1
        self.assertEqual(count_after, 0)
        self.assertTrue(torch.allclose(ep(x), f(x)))

    def test_runtime_assert_one_dim(self) -> None:
        class M(torch.nn.Module):
            def __init__(self):
                super().__init__()

            def forward(self, x):
                return x.cos()

        x = torch.zeros(2, 2, 3)

        ep = export(M(), (x,), constraints=[dynamic_dim(x, 1) >= 2, dynamic_dim(x, 1) <= 6])

        num_assert = count_call_function(ep.graph, torch.ops.aten._assert_async.msg)
        num_scalar_tensor = count_call_function(ep.graph, torch.ops.aten.scalar_tensor.default)

        self.assertEqual(num_assert, 3)
        self.assertEqual(num_scalar_tensor, 3)

        with self.assertRaisesRegex(RuntimeError, "Input arg0_1"):
            ep(torch.zeros(2, 7, 3))

        self.assertEqual(ep(torch.ones(2, 4, 3)), M().forward(torch.ones(2, 4, 3)))

    def test_runtime_assert_multiple_dims(self) -> None:
        class M(torch.nn.Module):
            def __init__(self):
                super().__init__()

            def forward(self, x, y):
                return x.cos().sum() + y.sin().sum()

        x = torch.zeros(4, 2, 3)
        y = torch.zeros(5, 5, 5)

        constraints = [
            dynamic_dim(x, 1) >= 2,
            dynamic_dim(x, 1) <= 6,
            dynamic_dim(y, 0) >= 3,
            dynamic_dim(x, 0) >= 3
        ]

        ep = export(M(), (x, y), constraints=constraints)

        num_assert = count_call_function(ep.graph, torch.ops.aten._assert_async.msg)
        num_scalar_tensor = count_call_function(ep.graph, torch.ops.aten.scalar_tensor.default)

        self.assertEqual(num_assert, 6)
        self.assertEqual(num_scalar_tensor, 6)

        with self.assertRaisesRegex(RuntimeError, "Input arg0_1"):
            ep(torch.zeros(4, 7, 3), torch.ones(5, 5, 5))

        with self.assertRaisesRegex(RuntimeError, "Input arg1_1"):
            ep(torch.zeros(4, 2, 3), torch.ones(2, 5, 5))

    def test_runtime_assert_some_dims_not_specified(self) -> None:
        class M(torch.nn.Module):
            def __init__(self):
                super().__init__()

            def forward(self, x, y):
                return x.cos().sum() + y.sin().sum()

        x = torch.zeros(4, 2, 3)
        y = torch.zeros(5, 5, 5)

        constraints = [
            dynamic_dim(x, 1) >= 2,
            dynamic_dim(x, 1) <= 6,
            dynamic_dim(x, 0) >= 3
        ]

        ep = export(M(), (x, y), constraints=constraints)

        num_assert = count_call_function(ep.graph, torch.ops.aten._assert_async.msg)
        num_scalar_tensor = count_call_function(ep.graph, torch.ops.aten.scalar_tensor.default)

        # there are 3 asserts from y and 2 from dynamic x dims and 1 from static x dim
        self.assertEqual(num_assert, 6)
        self.assertEqual(num_scalar_tensor, 6)

        with self.assertRaisesRegex(RuntimeError, "Input arg0_1"):
            ep(torch.zeros(4, 7, 3), torch.ones(5, 5, 5))

        # y is specialized to 5
        with self.assertRaisesRegex(RuntimeError, r"Input arg1_1.shape\[0\] is specialized at 5"):
            ep(torch.zeros(4, 2, 3), torch.ones(2, 5, 5))

        # Since we didn't insert the constraint for x[1] >= 2, it should work for case where x[1] == 1
        gm_result_for_1_size = ep(torch.ones(3, 1, 3), torch.ones(5, 5, 5))
        eager_result_for_1_size = M().forward(torch.ones(3, 1, 3), torch.ones(5, 5, 5))

        self.assertEqual(gm_result_for_1_size, eager_result_for_1_size)

    def test_runtime_assert_some_inps_not_used(self) -> None:
        class M(torch.nn.Module):
            def __init__(self):
                super().__init__()

            def forward(self, x, y):
                return y.cos().sum()

        x = torch.zeros(4, 2, 3)
        y = torch.zeros(5, 5, 5)

        constraints = [
            dynamic_dim(y, 1) >= 3,
            dynamic_dim(y, 1) <= 6,
        ]

        ep = export(M(), (x, y), constraints=constraints)

        num_assert = count_call_function(ep.graph, torch.ops.aten._assert_async.msg)
        num_scalar_tensor = count_call_function(ep.graph, torch.ops.aten.scalar_tensor.default)

        # there are 4 asserts from y and 3 from x
        self.assertEqual(num_assert, 7)
        self.assertEqual(num_scalar_tensor, 7)

        with self.assertRaisesRegex(RuntimeError, "Input arg0_1"):
            ep(torch.zeros(4, 7, 3), torch.ones(5, 5, 5))

        # y is specialized to 5
        with self.assertRaisesRegex(RuntimeError, r"Input arg1_1.shape\[0\] is specialized at 5"):
            ep(torch.zeros(4, 2, 3), torch.ones(2, 5, 5))

        # Since we didn't insert the constraint for x[1] >= 2, it should work for case where x[1] == 1
        gm_result_for_1_size = ep(torch.zeros(4, 2, 3), torch.ones(5, 5, 5))
        eager_result_for_1_size = M().forward(torch.zeros(4, 2, 3), torch.ones(5, 5, 5))

        self.assertEqual(gm_result_for_1_size, eager_result_for_1_size)

    def test_view_to_view_copy(self) -> None:
        class M(torch.nn.Module):
            def __init__(self):
                super().__init__()

            def forward(self, x):
                z = x.view(x.shape)
                return z.cos().sum()

        x = torch.zeros(4, 2, 3)

        ep = export(M(), (x,))
        self.assertEqual(count_call_function(ep.graph, torch.ops.aten.view.default), 1)

        ep = ep.transform(ReplaceViewOpsWithViewCopyOpsPass())
        self.assertEqual(count_call_function(ep.graph, torch.ops.aten.view.default), 0)

    def test_functionalization_with_view_copy(self) -> None:
        def foo(x):
            y = x + 4
            y.add_(4)
            z = y.view(y.shape)
            return x.cos() + z.cos()

        x = torch.zeros(4, 2, 3)

        ep = export(foo, (x,)).transform(ReplaceViewOpsWithViewCopyOpsPass())
        # After this pass, there shouldn't be any view nodes in the graph
        self.assertTrue(count_call_function(ep.graph, torch.ops.aten.view.default) == 0)
        self.assertTrue(count_call_function(ep.graph, torch.ops.aten.view_copy.default) > 0)

    def test_views_op_having_view_copy(self) -> None:
        schemas = torch._C._dispatch_get_registrations_for_dispatch_key("")
        aten_schemas = [s[6:] for s in schemas if s.startswith("aten::")]

        for aten_schema in aten_schemas:
            val = aten_schema.split(".")
            assert len(val) <= 2
            name = ""
            overload = ""
            if len(val) == 1:
                name = val[0]
                overload = "default"
            else:
                name, overload = val[0], val[1]

            op_overload = getattr(getattr(torch.ops.aten, name), overload)
            if torch.Tag.core in op_overload.tags and is_view_op(op_overload._schema):
                self.assertIsNotNone(get_view_copy_of_view_op(op_overload._schema))

    def test_runtime_assert_inline_constraints_for_item(self) -> None:
        class M(torch.nn.Module):
            def __init__(self):
                super().__init__()

            def forward(self, x):
                b = x.item()
                constrain_as_value(b, min=2, max=5)
                return b

        x = torch.tensor([2])
        mod = M()
        ep = export(mod, (x,))

        num_assert = count_call_function(ep.graph, torch.ops.aten._assert_async.msg)
        num_scalar_tensor = count_call_function(ep.graph, torch.ops.aten.scalar_tensor.default)
        # 1 constraint for shape of x, 2 constraints for b
        self.assertEqual(num_assert, 3)
        self.assertEqual(num_scalar_tensor, 3)

        with self.assertRaisesRegex(RuntimeError, r"_local_scalar_dense_default is outside of inline constraint \[2, 5\]."):
            ep(torch.tensor([6]))

        new_inp = torch.tensor([5])
        self.assertEqual(mod(new_inp), ep(new_inp))

    def test_runtime_assert_inline_constraints_for_nonzero(self) -> None:
        class M(torch.nn.Module):
            def __init__(self):
                super().__init__()

            def forward(self, x):
                b = x.nonzero()
                constrain_as_value(b.shape[0], min=3, max=5)
                return b

        x = torch.tensor([2, 1, 2, 3, 5, 0])

        mod = M()
        ep = export(mod, (x,), constraints=[dynamic_dim(x, 0) >= 2])

        num_assert = count_call_function(ep.graph, torch.ops.aten._assert_async.msg)
        num_scalar_tensor = count_call_function(ep.graph, torch.ops.aten.scalar_tensor.default)

        # TODO: De-duplicate assertions for same symbol.
        self.assertEqual(num_assert, 4)
        self.assertEqual(num_scalar_tensor, 4)

        with self.assertRaisesRegex(RuntimeError, r"nonzero_default.shape\[0\] is outside of inline constraint \[3, 5\]."):
            ep(torch.tensor([1, 1, 0, 0, 0]))

        with self.assertRaisesRegex(RuntimeError, r"nonzero_default.shape\[0\] is outside of inline constraint \[3, 5\]."):
            ep(torch.ones(6))

        new_inp = torch.tensor([1, 1, 1, 1])
        self.assertEqual(mod(new_inp), ep(new_inp))

    def test_runtime_assert_inline_constraints_for_cond(self) -> None:
        class M(torch.nn.Module):
            def __init__(self):
                super().__init__()

            def forward(self, pred, x, y):
                def true_fn(x, y):
                    b = x.item()
                    constrain_as_value(b, min=2, max=5)
                    return x - b

                def false_fn(x, y):
                    c = y.item()
                    constrain_as_value(c, min=2, max=5)
                    return y - c

                ret = cond(pred, true_fn, false_fn, [x, y])
                return ret

        x = torch.tensor([2])
        y = torch.tensor([5])
        mod = M()
        ep = export(mod, (torch.tensor(True), x, y))
        with self.assertRaisesRegex(RuntimeError, "is outside of inline constraint \\[2, 5\\]."):
            ep(torch.tensor(False), torch.tensor([6]), torch.tensor([6]))

    def test_runtime_assert_equality_constraint(self):
        class Adder(torch.nn.Module):
            def __init__(self) -> None:
                super().__init__()

            def forward(self, x: torch.Tensor, y: torch.Tensor) -> torch.Tensor:
                return x + y

        m = Adder()
        x = torch.rand(3, 4)
        y = torch.rand(3, 4)
        exported = torch._export.export(
            m, (x, y), constraints=[dynamic_dim(x, 1) == dynamic_dim(y, 1)]
        )

        x = torch.rand(3, 5)
        y = torch.rand(3, 6)
        with self.assertRaisesRegex(
            RuntimeError,
            r"Input arg0_1.shape\[1\] is not equal to input arg1_1.shape\[1\]"
        ):
            exported(x, y)

        y = torch.rand(3, 5)
        dynamo_result = exported(x, y)
        real_result = m(x, y)
        self.assertTrue(torch._dynamo.utils.same(real_result, dynamo_result))

    def test_functionalize_inline_contraints(self) -> None:
        def f(x):
            a = x.item()
            constrain_as_size(a, 4, 7)
            return torch.empty((a, 4))

        ep = torch._export.export(f, (torch.tensor([7]),))
        gm = ep.graph_module
        FileCheck().check_count(
            "torch.ops.aten.sym_constrain_range.default",
            1,
            exactly=True,
        ).run(gm.code)

        gm = ep.transform(_FunctionalizeSideEffectfulOpsPass()).graph_module

        with self.assertRaisesRegex(
            RuntimeError,
            r"_local_scalar_dense_default is outside of inline constraint \[4, 7\]",
        ) as cm:
            gm(torch.tensor([20]))

        inp = torch.tensor([5])
        res, dep_token = gm(inp)
        self.assertEqual(res.shape, torch.Size([5, 4]))
        self.assertEqual(dep_token.shape, torch.Size([]))

        FileCheck().check_count(
            "torch.ops.aten._functional_sym_constrain_range", 1, exactly=True
        ).run(gm.code)
        FileCheck().check_count(
            "torch.ops.aten.sym_constrain_range.default", 0, exactly=True
        ).run(gm.code)

        dep_token_node = next(n for n in gm.graph.nodes if n.name == "dep_token3")
        constrain_node = next(
            n
            for n in gm.graph.nodes
            if n.target == torch.ops.aten._functional_sym_constrain_range
        )
        self.assertEqual(constrain_node.kwargs["dep_token"], dep_token_node)

    def test_functionalize_input_constraints(self) -> None:
        def f(x):
            return x * 2

        inp = torch.zeros(4, 8)
        ep = torch._export.export(
            f,
            (inp,),
            constraints=[
                dynamic_dim(inp, 0) < 10,
                dynamic_dim(inp, 0) >= 3,
            ],
        )
        FileCheck().check_count(
            "torch.ops.aten._assert_async.msg", 3, exactly=True
        ).run(ep.graph_module.code)

        gm = ep.transform(_FunctionalizeSideEffectfulOpsPass()).graph_module
        with self.assertRaisesRegex(
            RuntimeError,
            r"Input arg0_1.shape\[0\] is outside of specified dynamic range \[3, 9\]",
        ):
            gm(torch.ones(11, 8))

        inp = torch.ones(6, 8)
        self.assertEqual(gm(inp)[0], f(inp))
        FileCheck().check_count(
            "torch.ops.aten._functional_assert_async.msg", 3, exactly=True
        ).run(gm.code)
        FileCheck().check_count(
            "torch.ops.aten._assert_async.msg", 0, exactly=True
        ).run(gm.code)

    def test_functionalization(self) -> None:
        def f(x, y):
            a = x.item()
            constrain_as_size(a, 4, 7)
            return x + 4, x + y * 2

        inps = (torch.tensor([5]), torch.zeros((3, 4)))
        ep = torch._export.export(
            f,
            inps,
            constraints=[dynamic_dim(inps[1], 1) < 6],
            _functionalize_runtime_assertions=True,
        )
        FileCheck().check_count(
            "torch.ops.aten._functional_sym_constrain_range", 1, exactly=True
        ).run(ep.graph_module.code)
        inps = (torch.tensor([7]), torch.ones((3, 5)))
        self.assertTrue(torch._dynamo.utils.same(ep(*inps), f(*inps)))

    def test_functionalization_with_native_python_assertion(self) -> None:
        def f(x):
            b = x.sin()
            assert x[0] == 3
            return x.cos() + b

        inp = torch.Tensor([3, 4, 5])
        ep = torch._export.export(f, (inp,), _functionalize_runtime_assertions=True)

        # Check native assertion has corresponding functional assertion nodes generated.
        select_int_node = next(
            n
            for n in ep.graph_module.graph.nodes
            if n.target == torch.ops.aten.select.int
        )
        equal_scalar_node = select_int_node.next
<<<<<<< HEAD
        dep_token_node = equal_scalar_node.next
        self.assertIn(
            "call_function[target=torch.ops.aten._functional_assert_async.msg]"
            "(args = (%eq_scalar, assertion error), kwargs = {dep_token: %dep_token_2}",
=======
        dep_token_node = next(
            n
            for n in ep.graph_module.graph.nodes
            if (
                n.target == torch.ops.aten._functional_assert_async.msg
                and n.args[0] == equal_scalar_node
            )
        )
        self.assertIn(
            "call_function[target=torch.ops.aten._functional_assert_async.msg]"
            "(args = (%eq_scalar, assertion error), kwargs = {dep_token: %dep_token1}",
>>>>>>> 298ff41a
            dep_token_node.format_node(),
        )

    def test_functionalization_with_mutated_buffer(self) -> None:
        buf = torch.ones(6, 2)
        weight = 0.01
        bias = 0.2
        d_in = 3
        d_out = 4

        class Foo(torch.nn.Module):
            def __init__(self) -> None:
                super().__init__()
                self.register_buffer("buf", buf)

                self.linear = torch.nn.Linear(d_in, d_out)
                self.linear.weight.data.fill_(weight)
                self.linear.bias.data.fill_(bias)

            def forward(self, x):
                self.buf.add_(5)
                return self.linear(x).cos() + self.buf.sum()

        inp = torch.ones(4, 3)
        ep = torch._export.export(
            Foo(),
            (inp,),
            constraints=[dynamic_dim(inp, 0) >= 3],
            _functionalize_runtime_assertions=True,
        )

        gs = ep.graph_signature
        self.assertEqual(
            gs,
            ExportGraphSignature(
                parameters=["L__self___linear.weight", "L__self___linear.bias"],
                buffers=["L__self___buf"],
                user_inputs=["arg3_1"],
                user_outputs=["add_tensor_1"],
                inputs_to_parameters={
                    "arg0_1": "L__self___linear.weight",
                    "arg1_1": "L__self___linear.bias",
                },
                inputs_to_buffers={"arg2_1": "L__self___buf"},
                buffers_to_mutate={"add_tensor": "L__self___buf"},
                backward_signature=None,
<<<<<<< HEAD
                assertion_dep_token={2: "dep_token_8"},
=======
                assertion_dep_token={2: "dep_token7"},
>>>>>>> 298ff41a
            ),
        )
        outputs = next(n for n in ep.graph.nodes if n.op == "output").args[0]
        self.assertEqual(
            [str(o) for o in outputs],
<<<<<<< HEAD
            ["add_tensor", "add_tensor_1", "dep_token_8"],
=======
            ["add_tensor", "add_tensor_1", "dep_token7"],
>>>>>>> 298ff41a
        )
        self.assertEqual(
            len(outputs), len(gs.buffers_to_mutate) + len(gs.user_outputs) + 1,
        )
        inp = torch.randn(5, 3)
        self.assertTrue(
            torch._dynamo.utils.same(
                # Directly check run output of `ep.graph_module` which is
                # functionalized.
                ep.graph_module(
                    torch.full((d_out, d_in), weight),
                    torch.full((d_out,), bias),
                    buf.clone(),
                    inp,
                ),
                (buf.add(5), Foo()(inp), torch.empty(0)),
            )
        )
        self.assertTrue(torch._dynamo.utils.same(ep(inp), Foo()(inp)))


if __name__ == '__main__':
    run_tests()<|MERGE_RESOLUTION|>--- conflicted
+++ resolved
@@ -455,12 +455,6 @@
             if n.target == torch.ops.aten.select.int
         )
         equal_scalar_node = select_int_node.next
-<<<<<<< HEAD
-        dep_token_node = equal_scalar_node.next
-        self.assertIn(
-            "call_function[target=torch.ops.aten._functional_assert_async.msg]"
-            "(args = (%eq_scalar, assertion error), kwargs = {dep_token: %dep_token_2}",
-=======
         dep_token_node = next(
             n
             for n in ep.graph_module.graph.nodes
@@ -472,7 +466,6 @@
         self.assertIn(
             "call_function[target=torch.ops.aten._functional_assert_async.msg]"
             "(args = (%eq_scalar, assertion error), kwargs = {dep_token: %dep_token1}",
->>>>>>> 298ff41a
             dep_token_node.format_node(),
         )
 
@@ -519,21 +512,13 @@
                 inputs_to_buffers={"arg2_1": "L__self___buf"},
                 buffers_to_mutate={"add_tensor": "L__self___buf"},
                 backward_signature=None,
-<<<<<<< HEAD
-                assertion_dep_token={2: "dep_token_8"},
-=======
                 assertion_dep_token={2: "dep_token7"},
->>>>>>> 298ff41a
             ),
         )
         outputs = next(n for n in ep.graph.nodes if n.op == "output").args[0]
         self.assertEqual(
             [str(o) for o in outputs],
-<<<<<<< HEAD
-            ["add_tensor", "add_tensor_1", "dep_token_8"],
-=======
             ["add_tensor", "add_tensor_1", "dep_token7"],
->>>>>>> 298ff41a
         )
         self.assertEqual(
             len(outputs), len(gs.buffers_to_mutate) + len(gs.user_outputs) + 1,
