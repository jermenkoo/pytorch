# Owner(s): ["module: optimizer"]

import warnings
import math
import unittest
import functools
from copy import deepcopy
import torch
from torch._six import inf
import torch.optim as optim
import torch.optim._multi_tensor as optim_mt
import torch.nn.functional as F
from torch.optim import SGD
from torch.autograd import Variable
from torch import sparse
from torch.optim.lr_scheduler import LambdaLR, MultiplicativeLR, SequentialLR, StepLR, \
    MultiStepLR, ConstantLR, LinearLR, ExponentialLR, CosineAnnealingLR, ReduceLROnPlateau, \
    _LRScheduler, CyclicLR, CosineAnnealingWarmRestarts, OneCycleLR, ChainedScheduler
from torch.optim.swa_utils import AveragedModel, SWALR, update_bn
from torch.testing._internal.common_utils import TestCase, run_tests, TEST_WITH_UBSAN, load_tests, \
    skipIfRocm

# load_tests from common_utils is used to automatically filter tests for
# sharding on sandcastle. This line silences flake warnings
load_tests = load_tests


def rosenbrock(tensor):
    x, y = tensor
    return (1 - x) ** 2 + 100 * (y - x ** 2) ** 2


def drosenbrock(tensor):
    x, y = tensor
    return torch.tensor((-400 * x * (y - x ** 2) - 2 * (1 - x), 200 * (y - x ** 2)))


class TestOptim(TestCase):
    exact_dtype = True

    def _test_rosenbrock_sparse(self, constructor, scheduler_constructors=None,
                                sparse_only=False):
        if scheduler_constructors is None:
            scheduler_constructors = []
        params_t = torch.tensor([1.5, 1.5])

        params = Variable(params_t, requires_grad=True)
        optimizer = constructor([params])
        schedulers = []
        for scheduler_constructor in scheduler_constructors:
            schedulers.append(scheduler_constructor(optimizer))

        if not sparse_only:
            params_c = Variable(params_t.clone(), requires_grad=True)
            optimizer_c = constructor([params_c])

        solution = torch.tensor([1, 1])
        initial_dist = params.data.dist(solution)

        def eval(params, sparse_grad, w):
            # Depending on w, provide only the x or y gradient
            optimizer.zero_grad()
            loss = rosenbrock(params)
            loss.backward()
            grad = drosenbrock(params.data)
            # NB: We torture test the optimizer by returning an
            # uncoalesced sparse tensor
            if w:
                i = torch.LongTensor([[0, 0]])
                x = grad[0]
                v = torch.tensor([x / 4., x - x / 4.])
            else:
                i = torch.LongTensor([[1, 1]])
                y = grad[1]
                v = torch.tensor([y - y / 4., y / 4.])
            x = sparse.DoubleTensor(i, v, torch.Size([2])).to(dtype=v.dtype)
            with torch.no_grad():
                if sparse_grad:
                    params.grad = x
                else:
                    params.grad = x.to_dense()
            return loss

        for i in range(2000):
            # Do cyclic coordinate descent
            w = i % 2
            optimizer.step(functools.partial(eval, params, True, w))
            for scheduler in schedulers:
                if isinstance(scheduler, ReduceLROnPlateau):
                    scheduler.step(rosenbrock(params))
                else:
                    scheduler.step()
            if not sparse_only:
                optimizer_c.step(functools.partial(eval, params_c, False, w))
                self.assertEqual(params.data, params_c.data)

        self.assertLessEqual(params.data.dist(solution), initial_dist)

    def _test_basic_cases_template(self, weight, bias, input, constructor, scheduler_constructors):
        weight = Variable(weight, requires_grad=True)
        bias = Variable(bias, requires_grad=True)
        input = Variable(input)
        optimizer = constructor(weight, bias)
        schedulers = []
        for scheduler_constructor in scheduler_constructors:
            schedulers.append(scheduler_constructor(optimizer))

        # to check if the optimizer can be printed as a string
        optimizer.__repr__()

        def fn():
            optimizer.zero_grad()
            y = weight.mv(input)
            if y.is_cuda and bias.is_cuda and y.get_device() != bias.get_device():
                y = y.cuda(bias.get_device())
            loss = (y + bias).pow(2).sum()
            loss.backward()
            return loss

        initial_value = fn().item()
        for _i in range(200):
            for scheduler in schedulers:
                if isinstance(scheduler, ReduceLROnPlateau):
                    val_loss = fn()
                    scheduler.step(val_loss)
                else:
                    scheduler.step()
            optimizer.step(fn)
        self.assertLess(fn().item(), initial_value)

    def _test_state_dict(self, weight, bias, input, constructor):
        weight = Variable(weight, requires_grad=True)
        bias = Variable(bias, requires_grad=True)
        input = Variable(input)

        def fn_base(optimizer, weight, bias):
            optimizer.zero_grad()
            i = input_cuda if weight.is_cuda else input
            loss = (weight.mv(i) + bias).pow(2).sum()
            loss.backward()
            return loss

        optimizer = constructor(weight, bias)
        fn = functools.partial(fn_base, optimizer, weight, bias)

        # Prime the optimizer
        for _i in range(20):
            optimizer.step(fn)
        # Clone the weights and construct new optimizer for them
        weight_c = Variable(weight.data.clone(), requires_grad=True)
        bias_c = Variable(bias.data.clone(), requires_grad=True)
        optimizer_c = constructor(weight_c, bias_c)
        fn_c = functools.partial(fn_base, optimizer_c, weight_c, bias_c)
        # Load state dict
        state_dict = deepcopy(optimizer.state_dict())
        state_dict_c = deepcopy(optimizer.state_dict())
        optimizer_c.load_state_dict(state_dict_c)
        # Run both optimizations in parallel
        for _i in range(20):
            optimizer.step(fn)
            optimizer_c.step(fn_c)
            self.assertEqual(weight, weight_c)
            self.assertEqual(bias, bias_c)
        # Make sure state dict wasn't modified
        self.assertEqual(state_dict, state_dict_c)
        # Make sure state dict is deterministic with equal but not identical parameters
        self.assertEqual(optimizer.state_dict(), optimizer_c.state_dict())
        # Make sure repeated parameters have identical representation in state dict
        optimizer_c.param_groups.extend(optimizer_c.param_groups)
        self.assertEqual(optimizer.state_dict()['param_groups'][-1],
                         optimizer_c.state_dict()['param_groups'][-1])

        # Check that state dict can be loaded even when we cast parameters
        # to a different type and move to a different device.
        if not torch.cuda.is_available():
            return

        input_cuda = Variable(input.data.float().cuda())
        weight_cuda = Variable(weight.data.float().cuda(), requires_grad=True)
        bias_cuda = Variable(bias.data.float().cuda(), requires_grad=True)
        optimizer_cuda = constructor(weight_cuda, bias_cuda)
        fn_cuda = functools.partial(fn_base, optimizer_cuda, weight_cuda, bias_cuda)

        state_dict = deepcopy(optimizer.state_dict())
        state_dict_c = deepcopy(optimizer.state_dict())
        optimizer_cuda.load_state_dict(state_dict_c)

        # Make sure state dict wasn't modified
        self.assertEqual(state_dict, state_dict_c)

        for _i in range(20):
            optimizer.step(fn)
            optimizer_cuda.step(fn_cuda)
            self.assertEqual(weight, weight_cuda)
            self.assertEqual(bias, bias_cuda)

        # validate deepcopy() copies all public attributes
        def getPublicAttr(obj):
            return set(k for k in obj.__dict__ if not k.startswith('_'))
        self.assertEqual(getPublicAttr(optimizer), getPublicAttr(deepcopy(optimizer)))

    def _test_basic_cases(self, constructor, scheduler_constructors=None,
                          ignore_multidevice=False):
        if scheduler_constructors is None:
            scheduler_constructors = []
        self._test_state_dict(
            torch.randn(10, 5),
            torch.randn(10),
            torch.randn(5),
            constructor
        )
        self._test_basic_cases_template(
            torch.randn(10, 5),
            torch.randn(10),
            torch.randn(5),
            constructor,
            scheduler_constructors
        )
        # non-contiguous parameters
        self._test_basic_cases_template(
            torch.randn(10, 5, 2)[..., 0],
            torch.randn(10, 2)[..., 0],
            torch.randn(5),
            constructor,
            scheduler_constructors
        )
        # CUDA
        if not torch.cuda.is_available():
            return
        self._test_basic_cases_template(
            torch.randn(10, 5).cuda(),
            torch.randn(10).cuda(),
            torch.randn(5).cuda(),
            constructor,
            scheduler_constructors
        )
        # Multi-GPU
        if not torch.cuda.device_count() > 1 or ignore_multidevice:
            return
        self._test_basic_cases_template(
            torch.randn(10, 5).cuda(0),
            torch.randn(10).cuda(1),
            torch.randn(5).cuda(0),
            constructor,
            scheduler_constructors
        )

    def _test_complex_optimizer(self, optimizer_constructor):
        complex_param = torch.randn(5, 5, dtype=torch.complex64, requires_grad=True)
        real_param = torch.view_as_real(complex_param).detach().clone().requires_grad_()
        complex_opt = optimizer_constructor(complex_param)
        real_opt = optimizer_constructor(real_param)

        for i in range(3):
            complex_param.grad = torch.randn_like(complex_param)
            real_param.grad = torch.view_as_real(complex_param.grad)

            complex_opt.step()
            real_opt.step()

            self.assertEqual(torch.view_as_real(complex_param), real_param)

    def _build_params_dict(self, weight, bias, **kwargs):
        return [{'params': [weight]}, dict(params=[bias], **kwargs)]

    def _build_params_dict_single(self, weight, bias, **kwargs):
        return [dict(params=bias, **kwargs)]

    def test_sgd(self):
        for optimizer in [optim.SGD, optim_mt.SGD]:
            self._test_basic_cases(
                lambda weight, bias: optimizer([weight, bias], lr=1e-3)
            )
            self._test_basic_cases(
                lambda weight, bias: optimizer(
                    self._build_params_dict(weight, bias, lr=1e-2),
                    lr=1e-3)
            )
            self._test_basic_cases(
                lambda weight, bias: optimizer(
                    self._build_params_dict_single(weight, bias, lr=1e-2),
                    lr=1e-3)
            )
            self._test_basic_cases(
                lambda weight, bias: optimizer(
                    self._build_params_dict_single(weight, bias, lr=1e-2))
            )
            self._test_basic_cases(
                lambda weight, bias: optimizer([weight, bias], lr=1e-3),
                [lambda opt: StepLR(opt, gamma=0.9, step_size=10)]
            )
            self._test_basic_cases(
                lambda weight, bias: optimizer([weight, bias], lr=1e-3),
                [lambda opt: LinearLR(opt, start_factor=0.4, end_factor=0.8, total_iters=4)]
            )
            self._test_basic_cases(
                lambda weight, bias: optimizer([weight, bias], lr=1e-3),
                [lambda opt: ConstantLR(opt, factor=0.4, total_iters=4)]
            )
            self._test_basic_cases(
                lambda weight, bias: optimizer([weight, bias], lr=1e-3),
                [lambda opt: StepLR(opt, gamma=0.9, step_size=10),
                 lambda opt: LinearLR(opt, start_factor=0.4, end_factor=0.6, total_iters=4)]
            )
            self._test_basic_cases(
                lambda weight, bias: optimizer([weight, bias], lr=1e-3),
                [lambda opt: StepLR(opt, gamma=0.9, step_size=10),
                 lambda opt: ReduceLROnPlateau(opt)]
            )
            self._test_basic_cases(
                lambda weight, bias: optimizer([weight, bias], lr=1e-3),
                [lambda opt: StepLR(opt, gamma=0.99, step_size=10),
                 lambda opt: ExponentialLR(opt, gamma=0.99),
                 lambda opt: ReduceLROnPlateau(opt)]
            )
            self._test_basic_cases(
                lambda weight, bias: optimizer([weight, bias], lr=1e-3, momentum=1)
            )
            self._test_basic_cases(
                lambda weight, bias: optimizer([weight, bias], lr=1e-3, momentum=1, weight_decay=1)
            )
            self._test_basic_cases(
                lambda weight, bias: optimizer([weight, bias], nesterov=True, lr=1e-3, momentum=1, weight_decay=1)
            )
            with self.assertRaisesRegex(ValueError, "Invalid momentum value: -0.5"):
                optimizer(None, lr=1e-2, momentum=-0.5)

    def test_sgd_sparse(self):
        for optimizer in [optim.SGD, optim_mt.SGD]:
            self._test_rosenbrock_sparse(
                lambda params: optimizer(params, lr=5e-3)
            )
            self._test_rosenbrock_sparse(
                lambda params: optimizer(params, lr=0.005),
                [lambda opt: StepLR(opt, gamma=0.99999, step_size=300)]
            )

    def test_sgd_complex(self):
        for optimizer in [optim.SGD, optim_mt.SGD]:
            self._test_complex_optimizer(
                lambda param: optimizer([param], lr=0.001)
            )
            self._test_complex_optimizer(
                lambda param: optimizer([param], lr=0.001, momentum=1)
            )
            self._test_complex_optimizer(
                lambda param: optimizer([param], lr=0.001, momentum=1, weight_decay=1)
            )
            self._test_complex_optimizer(
                lambda param: optimizer([param], lr=0.001, nesterov=True, momentum=1, weight_decay=1)
            )
            self._test_complex_optimizer(
                lambda param: optimizer([param], lr=0.001, momentum=1, dampening=0.5, weight_decay=1)
            )

    def test_multi_tensor_optimizers(self):
        if not torch.cuda.is_available():
            return

        optimizer_pairs_with_flags = [
            ((optim.Adam, optim._multi_tensor.Adam), dict(weight_decay=1., amsgrad=True)),
            ((optim.Adam, optim._multi_tensor.Adam), dict(weight_decay=1., amsgrad=False)),
            ((optim.Adam, optim._multi_tensor.Adam), dict(weight_decay=0., amsgrad=True)),
            ((optim.Adam, optim._multi_tensor.Adam), dict(weight_decay=0., amsgrad=False)),
            ((optim.AdamW, optim._multi_tensor.AdamW), dict(weight_decay=1., amsgrad=True)),
            ((optim.AdamW, optim._multi_tensor.AdamW), dict(weight_decay=1., amsgrad=False)),
            ((optim.AdamW, optim._multi_tensor.AdamW), dict(weight_decay=0., amsgrad=True)),
            ((optim.AdamW, optim._multi_tensor.AdamW), dict(weight_decay=0., amsgrad=False)),
            ((optim.NAdam, optim._multi_tensor.NAdam), dict(weight_decay=0., momentum_decay=6e-3)),
            ((optim.NAdam, optim._multi_tensor.NAdam), dict(weight_decay=1., momentum_decay=6e-3)),
            ((optim.NAdam, optim._multi_tensor.NAdam), dict(weight_decay=0., momentum_decay=4e-3)),
            ((optim.NAdam, optim._multi_tensor.NAdam), dict(weight_decay=0.01, momentum_decay=4e-3)),
            ((optim.SGD, optim._multi_tensor.SGD), dict(lr=0.2, momentum=1, dampening=0, weight_decay=1, nesterov=True)),
            ((optim.SGD, optim._multi_tensor.SGD), dict(lr=0.2, momentum=1, dampening=0.5, weight_decay=1, nesterov=False)),
            ((optim.RAdam, optim._multi_tensor.RAdam), dict(weight_decay=0)),
            ((optim.RAdam, optim._multi_tensor.RAdam), dict(weight_decay=1)),
            ((optim.RMSprop, optim._multi_tensor.RMSprop), dict(weight_decay=1, momentum=1, centered=True)),
            ((optim.RMSprop, optim._multi_tensor.RMSprop), dict(weight_decay=1, momentum=0, centered=True)),
            ((optim.RMSprop, optim._multi_tensor.RMSprop), dict(weight_decay=1, momentum=1, centered=False)),
            ((optim.RMSprop, optim._multi_tensor.RMSprop), dict(weight_decay=0, momentum=1, centered=False)),
            ((optim.Rprop, optim._multi_tensor.Rprop), dict(lr=1e-2, etas=(0.5, 1.2), step_sizes=(1e-6, 50))),
            ((optim.ASGD, optim._multi_tensor.ASGD), dict(weight_decay=0)),
            ((optim.ASGD, optim._multi_tensor.ASGD), dict(weight_decay=1)),
            ((optim.Adamax, optim._multi_tensor.Adamax), dict(weight_decay=0)),
            ((optim.Adamax, optim._multi_tensor.Adamax), dict(weight_decay=1)),
            ((optim.Adadelta, optim._multi_tensor.Adadelta), dict(weight_decay=0)),
            ((optim.Adadelta, optim._multi_tensor.Adadelta), dict(weight_decay=1)),
            ((optim.Adagrad, optim._multi_tensor.Adagrad), dict(weight_decay=0)),
            ((optim.Adagrad, optim._multi_tensor.Adagrad), dict(weight_decay=1)),
        ]

        kIterations = 11
        device = 'cuda'

        for optimizers, params in optimizer_pairs_with_flags:
            res = []
            for opt in optimizers:
                weight = torch.tensor([[-0.2109, -0.4976], [-0.1413, -0.3420], [-0.2524, 0.6976]],
                                      dtype=torch.float64, device=device, requires_grad=True)
                bias = torch.tensor([-0.1085, -0.2979, 0.6892], dtype=torch.float64, device=device, requires_grad=True)
                weight2 = torch.tensor([[-0.0508, -0.3941, -0.2843]],
                                       dtype=torch.float64, device=device, requires_grad=True)
                bias2 = torch.tensor([-0.0711], dtype=torch.float64, device=device, requires_grad=True)
                input = torch.tensor([0.1, 0.2, 0.3, 0.4, 0.5, 0.6], dtype=torch.float64, device=device).reshape(3, 2)

                model = torch.nn.Sequential(torch.nn.Linear(2, 3),
                                            torch.nn.Sigmoid(),
                                            torch.nn.Linear(3, 1),
                                            torch.nn.Sigmoid())
                model.to(torch.float64).to(device)

                pretrained_dict = model.state_dict()
                pretrained_dict['0.weight'] = weight
                pretrained_dict['0.bias'] = bias
                pretrained_dict['2.weight'] = weight2
                pretrained_dict['2.bias'] = bias2
                model.load_state_dict(pretrained_dict)

                optimizer = opt(model.parameters(), **params)

                for _ in range(kIterations):
                    optimizer.zero_grad()
                    output = model(input)
                    loss = output.sum()
                    loss.backward()

                    if iter == 0:
                        model.parameters().__next__().grad = None

                    optimizer.step()

                res.append(model.parameters())

            for p1, p2 in zip(res[0], res[1]):
                self.assertEqual(p1, p2, atol=5e-5, rtol=0)

    def test_adam(self):
        for optimizer in [optim.Adam, optim_mt.Adam]:
            self._test_basic_cases(
                lambda weight, bias: optimizer([weight, bias], lr=1e-3)
            )
            self._test_basic_cases(
                lambda weight, bias: optimizer(
                    self._build_params_dict(weight, bias, lr=1e-2),
                    lr=1e-3)
            )
            self._test_basic_cases(
                lambda weight, bias: optimizer([weight, bias], lr=1e-3, amsgrad=True)
            )
            self._test_basic_cases(
                lambda weight, bias: optimizer([weight, bias], lr=1e-3, weight_decay=0.1)
            )
            self._test_basic_cases(
                lambda weight, bias: optimizer(
                    self._build_params_dict(weight, bias, lr=1e-2),
                    lr=1e-3, amsgrad=True)
            )
            self._test_basic_cases(
                lambda weight, bias: optimizer(
                    self._build_params_dict(weight, bias, lr=1e-2),
                    lr=1e-3),
                [lambda opt: ExponentialLR(opt, gamma=0.9)]
            )
            self._test_basic_cases(
                lambda weight, bias: optimizer(
                    self._build_params_dict(weight, bias, lr=1e-2),
                    lr=1e-3),
                [lambda opt: LinearLR(opt, start_factor=0.4, total_iters=4)]
            )
            self._test_basic_cases(
                lambda weight, bias: optimizer(
                    self._build_params_dict(weight, bias, lr=1e-2),
                    lr=1e-3),
                [lambda opt: ConstantLR(opt, factor=0.4, total_iters=4)]
            )
            self._test_basic_cases(
                lambda weight, bias: optimizer([weight, bias], lr=1e-3, amsgrad=True),
                [lambda opt: ConstantLR(opt, factor=0.4, total_iters=4),
                 lambda opt: ExponentialLR(opt, gamma=0.9)]
            )
            self._test_basic_cases(
                lambda weight, bias: optimizer([weight, bias], lr=1e-3, amsgrad=True),
                [lambda opt: ExponentialLR(opt, gamma=0.9),
                 lambda opt: ReduceLROnPlateau(opt)]
            )
            self._test_basic_cases(
                lambda weight, bias: optimizer(
                    self._build_params_dict(weight, bias, lr=1e-2),
                    lr=1e-3, amsgrad=True),
                [lambda opt: StepLR(opt, gamma=0.9, step_size=10),
                 lambda opt: ReduceLROnPlateau(opt)]
            )
            with self.assertRaisesRegex(ValueError, "Invalid beta parameter at index 0: 1.0"):
                optimizer(None, lr=1e-2, betas=(1.0, 0.0))

            with self.assertRaisesRegex(ValueError, "Invalid weight_decay value: -1"):
                optimizer(None, lr=1e-2, weight_decay=-1)

    # Test whether variance parameter is always real
    def test_complex_adam_variance(self):
        complex_param = torch.randn(5, 5, dtype=torch.complex64, requires_grad=True)
        target = torch.randn(5, 5, dtype=torch.complex64)
        optimizer = optim.Adam([complex_param], lr=0.001)

        for i in range(20):
            optimizer.zero_grad()
            loss = (complex_param - target).pow(2).sum()
            loss.backward()
            optimizer.step()
            for idx in optimizer.state_dict()['state'].keys():
                variance = optimizer.state_dict()['state'][idx]['exp_avg_sq']
                self.assertEqual(variance.imag, torch.zeros(variance.imag.shape))

    def test_adamw(self):
        for optimizer in [optim.AdamW, optim_mt.AdamW]:
            self._test_basic_cases(
                lambda weight, bias: optimizer([weight, bias], lr=1e-3)
            )
            self._test_basic_cases(
                lambda weight, bias: optimizer(
                    self._build_params_dict(weight, bias, lr=1e-2),
                    lr=1e-3)
            )
            self._test_basic_cases(
                lambda weight, bias: optimizer([weight, bias], lr=1e-3, weight_decay=1)
            )
            self._test_basic_cases(
                lambda weight, bias: optimizer([weight, bias], lr=1e-3, weight_decay=1, amsgrad=True)
            )
            with self.assertRaisesRegex(ValueError, "Invalid weight_decay value: -1"):
                optimizer(None, lr=1e-2, weight_decay=-1)

    def test_sparse_adam(self):
        self._test_rosenbrock_sparse(
            lambda params: optim.SparseAdam(params, lr=4e-2),
            [],
            True
        )
        with self.assertRaisesRegex(ValueError, "Invalid beta parameter at index 0: 1.0"):
            optim.SparseAdam(None, lr=1e-2, betas=(1.0, 0.0))
        with self.assertRaisesRegex(ValueError, "SparseAdam requires dense parameter tensors"):
            optim.SparseAdam([torch.zeros(3, layout=torch.sparse_coo)])
        with self.assertRaisesRegex(ValueError, "SparseAdam requires dense parameter tensors"):
            optim.SparseAdam([{"params": [torch.zeros(3, layout=torch.sparse_coo)]}])

    # ROCm precision is too low to pass this test
    @skipIfRocm
    def test_adadelta(self):
        for optimizer in [optim.Adadelta, optim_mt.Adadelta]:
            self._test_basic_cases(
                lambda weight, bias: optimizer([weight, bias])
            )
            self._test_basic_cases(
                lambda weight, bias: optimizer(
                    self._build_params_dict(weight, bias, rho=0.95))
            )
            self._test_basic_cases(
                lambda weight, bias: optimizer(
                    self._build_params_dict(weight, bias, rho=0.95)),
                [lambda opt: StepLR(opt, gamma=0.9, step_size=10),
                 lambda opt: ReduceLROnPlateau(opt)]
            )
            self._test_basic_cases(
                lambda weight, bias: optimizer([weight, bias], weight_decay=1)
            )
            with self.assertRaisesRegex(ValueError, "Invalid rho value: 1.1"):
                optimizer(None, lr=1e-2, rho=1.1)

    def test_adadelta_complex(self):
        for optimizer in [optim.Adadelta]:
            self._test_complex_optimizer(
                lambda weight: optimizer([weight])
            )
            self._test_complex_optimizer(
                lambda weight: optimizer([weight], rho=0.95)
            )
            self._test_complex_optimizer(
                lambda weight: optimizer([weight], rho=0.95, weight_decay=1)
            )

    def test_nadam(self):
        for optimizer in [optim.NAdam, optim_mt.NAdam]:
            self._test_basic_cases(
                lambda weight, bias: optimizer([weight, bias], lr=1e-3)
            )
            self._test_basic_cases(
                lambda weight, bias: optimizer(
                    self._build_params_dict(weight, bias, lr=1e-2),
                    lr=1e-3)
            )
            self._test_basic_cases(
                lambda weight, bias: optimizer([weight, bias], lr=1e-3, weight_decay=0.1, momentum_decay=6e-3)
            )
            self._test_basic_cases(
                lambda weight, bias: optimizer([weight, bias], lr=1e-3, weight_decay=0.1, momentum_decay=6e-3),
                [lambda opt: ExponentialLR(opt, gamma=0.9)]
            )
            with self.assertRaisesRegex(ValueError, "Invalid beta parameter at index 0: 1.0"):
                optimizer(None, lr=1e-2, betas=(1.0, 0.0))
            with self.assertRaisesRegex(ValueError, "Invalid momentum_decay value: -0.2"):
                optimizer(None, lr=1e-2, momentum_decay=-0.2)

    def test_adagrad(self):
        for optimizer in [optim.Adagrad, optim_mt.Adagrad]:
            self._test_basic_cases(
                lambda weight, bias: optimizer([weight, bias], lr=1e-1)
            )
            self._test_basic_cases(
                lambda weight, bias: optimizer(
                    [weight, bias], lr=1e-1, initial_accumulator_value=0.1
                )
            )
            self._test_basic_cases(
                lambda weight, bias: optimizer(
                    self._build_params_dict(weight, bias, lr=1e-2),
                    lr=1e-1)
            )
            self._test_basic_cases(
                lambda weight, bias: optimizer(
                    self._build_params_dict(weight, bias, lr=1e-2),
                    lr=1e-1),
                [lambda opt: ReduceLROnPlateau(opt)]
            )
            self._test_basic_cases(
                lambda weight, bias: optimizer(
                    self._build_params_dict(weight, bias, lr=1e-2),
                    lr=1e-1),
                [lambda opt: ReduceLROnPlateau(opt),
                 lambda opt: ExponentialLR(opt, gamma=0.99)]
            )
            with self.assertRaisesRegex(ValueError, "Invalid lr_decay value: -0.5"):
                optimizer(None, lr=1e-2, lr_decay=-0.5)

    def test_adagrad_sparse(self):
        for optimizer in [optim.Adagrad, optim_mt.Adagrad]:
            self._test_rosenbrock_sparse(
                lambda params: optimizer(params, lr=1e-1)
            )
            self._test_rosenbrock_sparse(
                lambda params: optimizer(params, lr=0.1),
                [lambda opt: StepLR(opt, gamma=1 - 1e-5, step_size=500),
                 lambda opt: ReduceLROnPlateau(opt, threshold=1e-4)]
            )

    def test_adagrad_complex(self):
        for optimizer in [optim.Adagrad, optim_mt.Adagrad]:
            self._test_complex_optimizer(
                lambda param: optimizer([param], lr=1e-1)
            )
            self._test_complex_optimizer(
                lambda param: optimizer(
                    [param], lr=1e-1, initial_accumulator_value=0.1
                )
            )
<<<<<<< HEAD
            self._test_complex_optimizer(
                lambda param: optimizer(
                    [param], lr=1e-1, initial_accumulator_value=0.1, weight_decay=1
                )
            )
=======
>>>>>>> 0b2f68ea

    def test_adamax(self):
        for optimizer in [optim.Adamax, optim_mt.Adamax]:
            self._test_basic_cases(
                lambda weight, bias: optimizer([weight, bias], lr=1e-1)
            )
            self._test_basic_cases(
                lambda weight, bias: optimizer(
                    self._build_params_dict(weight, bias, lr=1e-2),
                    lr=1e-1)
            )
            self._test_basic_cases(
                lambda weight, bias: optimizer([weight, bias], lr=1e-1, weight_decay=1)
            )
            with self.assertRaisesRegex(ValueError, "Invalid beta parameter at index 1: 1.0"):
                optimizer(None, lr=1e-2, betas=(0.0, 1.0))

    def test_radam(self):
        for optimizer in [optim.RAdam, optim_mt.RAdam]:
            self._test_basic_cases(
                lambda weight, bias: optimizer([weight, bias], lr=1e-3)
            )
            self._test_basic_cases(
                lambda weight, bias: optimizer(
                    self._build_params_dict(weight, bias, lr=1e-2),
                    lr=1e-3)
            )
            self._test_basic_cases(
                lambda weight, bias: optimizer([weight, bias], lr=1e-3, weight_decay=0.1)
            )
            self._test_basic_cases(
                lambda weight, bias: optimizer([weight, bias], lr=1e-3),
                [lambda opt: ExponentialLR(opt, gamma=0.9),
                    lambda opt: ReduceLROnPlateau(opt)]
            )
            with self.assertRaisesRegex(ValueError, "Invalid beta parameter at index 0: 1.0"):
                optimizer(None, lr=1e-2, betas=(1.0, 0.0))

            with self.assertRaisesRegex(ValueError, "Invalid weight_decay value: -1"):
                optimizer(None, lr=1e-2, weight_decay=-1)

    def test_rmsprop(self):
        for optimizer in [optim.RMSprop, optim_mt.RMSprop]:
            self._test_basic_cases(
                lambda weight, bias: optimizer([weight, bias], lr=1e-2)
            )
            self._test_basic_cases(
                lambda weight, bias: optimizer(
                    self._build_params_dict(weight, bias, lr=1e-3),
                    lr=1e-2)
            )
            self._test_basic_cases(
                lambda weight, bias: optimizer(
                    self._build_params_dict(weight, bias, lr=1e-3),
                    lr=1e-2, centered=True)
            )
            self._test_basic_cases(
                lambda weight, bias: optimizer(
                    self._build_params_dict(weight, bias, lr=1e-3),
                    lr=1e-2, centered=True, momentum=0.1)
            )
            self._test_basic_cases(
                lambda weight, bias: optimizer(
                    self._build_params_dict(weight, bias, lr=1e-3),
                    lr=1e-2, momentum=0.1)
            )
            self._test_basic_cases(
                lambda weight, bias: optimizer(
                    self._build_params_dict(weight, bias, lr=1e-3),
                    lr=1e-2, momentum=0.1, weight_decay=1)
            )
            with self.assertRaisesRegex(ValueError, "Invalid momentum value: -1.0"):
                optimizer(None, lr=1e-2, momentum=-1.0)

    def test_asgd(self):
        for optimizer in [optim.ASGD, optim_mt.ASGD]:
            self._test_basic_cases(
                lambda weight, bias: optimizer([weight, bias], lr=1e-3, t0=100)
            )
            self._test_basic_cases(
                lambda weight, bias: optimizer(
                    self._build_params_dict(weight, bias, lr=1e-2),
                    lr=1e-3, t0=100)
            )
            self._test_basic_cases(
                lambda weight, bias: optimizer(
                    self._build_params_dict(weight, bias, lr=1e-3),
                    lr=1e-2, weight_decay=1)
            )
            with self.assertRaisesRegex(ValueError, "Invalid weight_decay value: -0.5"):
                optimizer(None, lr=1e-2, weight_decay=-0.5)

    def test_rprop(self):
        for optimizer in [optim.Rprop, optim_mt.Rprop]:
            self._test_basic_cases(
                lambda weight, bias: optimizer([weight, bias], lr=1e-3)
            )
            self._test_basic_cases(
                lambda weight, bias: optimizer(
                    self._build_params_dict(weight, bias, lr=1e-2),
                    lr=1e-3)
            )
            with self.assertRaisesRegex(ValueError, "Invalid eta values: 1.0, 0.5"):
                optimizer(None, lr=1e-2, etas=(1.0, 0.5))

    def test_lbfgs(self):
        self._test_basic_cases(
            lambda weight, bias: optim.LBFGS([weight, bias]),
            ignore_multidevice=True
        )
        self._test_basic_cases(
            lambda weight, bias: optim.LBFGS([weight, bias], line_search_fn="strong_wolfe"),
            ignore_multidevice=True
        )

    @unittest.skipIf(TEST_WITH_UBSAN, "division-by-zero error with UBSAN")
    def test_lbfgs_return_type(self):
        params = [torch.randn(10, 5), torch.randn(10)]
        opt1 = optim.LBFGS(params, 0.01, tolerance_grad=inf)
        opt2 = optim.LBFGS(params, 0.01, tolerance_grad=-inf)

        def closure():
            return torch.tensor([10])

        res1 = opt1.step(closure)
        res2 = opt2.step(closure)
        self.assertEqual(type(res1), type(res2))

    def test_invalid_param_type(self):
        with self.assertRaises(TypeError):
            optim.SGD(Variable(torch.randn(5, 5)), lr=3)

    def test_duplicate_params_in_param_group(self):
        param = Variable(torch.randn(5, 5))
        with warnings.catch_warnings(record=True) as w:
            warnings.simplefilter("always")
            optim.SGD([param, param], lr=0.1)
            self.assertEqual(len(w), 1)
            self.assertIn('a parameter group with duplicate parameters', str(w[0].message))

    def test_no_grad_for_all_params(self):
        param = torch.randn(5, 5, requires_grad=False)

        optimizer_list = [
            optim.Adadelta,
            optim.AdamW,
            optim.Adam,
            optim.Adagrad,
            optim.Adamax,
            optim.RMSprop,
            optim.SGD,
            optim.SparseAdam,
            optim.ASGD,
        ]
        for optim_ctr in optimizer_list:
            opt = optim_ctr([param, param], lr=0.1)
            # make sure step can still run even if
            # all params have no grad
            opt.step()


class SchedulerTestNet(torch.nn.Module):
    def __init__(self):
        super(SchedulerTestNet, self).__init__()
        self.conv1 = torch.nn.Conv2d(1, 1, 1)
        self.conv2 = torch.nn.Conv2d(1, 1, 1)

    def forward(self, x):
        return self.conv2(F.relu(self.conv1(x)))


class LambdaLRTestObject:
    def __init__(self, value):
        self.value = value

    def __call__(self, epoch):
        return self.value * epoch

    def __eq__(self, other):
        if isinstance(other, self.__class__):
            return self.__dict__ == other.__dict__
        else:
            return False


class TestLRScheduler(TestCase):
    exact_dtype = True

    def setUp(self):
        super(TestLRScheduler, self).setUp()
        self.net = SchedulerTestNet()
        self.opt = SGD(
            [{'params': self.net.conv1.parameters()}, {'params': self.net.conv2.parameters(), 'lr': 0.5}],
            lr=0.05)

    def test_error_when_getlr_has_epoch(self):
        class MultiStepLR(torch.optim.lr_scheduler._LRScheduler):
            def __init__(self, optimizer, gamma, milestones, last_epoch=-1):
                self.init_lr = [group['lr'] for group in optimizer.param_groups]
                self.gamma = gamma
                self.milestones = milestones
                super().__init__(optimizer, last_epoch)

            def get_lr(self, step):
                global_step = self.last_epoch
                gamma_power = ([0] + [i + 1 for i, m in enumerate(self.milestones) if global_step >= m])[-1]
                return [init_lr * (self.gamma ** gamma_power) for init_lr in self.init_lr]

        optimizer = torch.optim.SGD([torch.rand(1)], lr=1)

        with self.assertRaises(TypeError):
            scheduler = MultiStepLR(optimizer, gamma=1, milestones=[10, 20])

    def test_no_cyclic_references(self):
        import gc
        param = Variable(torch.empty(10), requires_grad=True)
        optim = SGD([param], lr=0.5)
        scheduler = LambdaLR(optim, lambda epoch: 1.0)
        del scheduler

        # Prior to Python 3.7, local variables in a function will be referred by the current frame.
        import sys
        if sys.version_info < (3, 7):
            import inspect
            referrers = gc.get_referrers(optim)
            self.assertTrue(
                len(referrers) == 1 and referrers[0] is inspect.currentframe(),
                "Optimizer should contain no cyclic references (except current frame)")
            del referrers
        else:
            self.assertTrue(
                len(gc.get_referrers(optim)) == 0,
                "Optimizer should contain no cyclic references")

        gc.collect()
        del optim
        self.assertEqual(
            gc.collect(), 0, msg="Optimizer should be garbage-collected on __del__")

    def test_old_pattern_warning(self):
        epochs = 35
        with warnings.catch_warnings(record=True) as ws:
            warnings.simplefilter("always")  # allow any warning to be raised
            scheduler = StepLR(self.opt, gamma=0.1, step_size=3)
            self.assertTrue(len(ws) == 0, "No warning should be raised")

        def old_pattern():
            for _ in range(epochs):
                scheduler.step()
                self.opt.step()

        self.assertWarnsRegex(UserWarning, r'how-to-adjust-learning-rate', old_pattern)

    def test_old_pattern_warning_with_arg(self):
        epochs = 35
        with warnings.catch_warnings(record=True) as ws:
            warnings.simplefilter("always")  # allow any warning to be raised
            scheduler = StepLR(self.opt, gamma=0.1, step_size=3)
            self.assertTrue(len(ws) == 0, "No warning should be raised")

        def old_pattern2():
            for _ in range(epochs):
                scheduler.step()
                self.opt.step()

        self.assertWarnsRegex(UserWarning, r'how-to-adjust-learning-rate', old_pattern2)

    def test_old_pattern_warning_resuming(self):
        epochs = 35
        for i, group in enumerate(self.opt.param_groups):
            group['initial_lr'] = 0.01

        with warnings.catch_warnings(record=True) as ws:
            warnings.simplefilter("always")  # allow any warning to be raised
            scheduler = StepLR(self.opt, gamma=0.1, step_size=3, last_epoch=10)
            self.assertTrue(len(ws) == 0, "No warning should be raised")

        def old_pattern():
            for _ in range(epochs):
                scheduler.step()
                self.opt.step()

        self.assertWarnsRegex(UserWarning, r'how-to-adjust-learning-rate', old_pattern)

    def test_old_pattern_warning_resuming_with_arg(self):
        epochs = 35
        for i, group in enumerate(self.opt.param_groups):
            group['initial_lr'] = 0.01

        with warnings.catch_warnings(record=True) as ws:
            warnings.simplefilter("always")  # allow any warning to be raised
            scheduler = StepLR(self.opt, gamma=0.1, step_size=3, last_epoch=10)
            self.assertTrue(len(ws) == 0, "No warning should be raised")

        def old_pattern2():
            for _ in range(epochs):
                scheduler.step()
                self.opt.step()

        self.assertWarnsRegex(UserWarning, r'how-to-adjust-learning-rate', old_pattern2)

    def test_old_pattern_warning_with_overridden_optim_step(self):
        epochs = 35
        for i, group in enumerate(self.opt.param_groups):
            group['initial_lr'] = 0.01

        with warnings.catch_warnings(record=True) as ws:
            warnings.simplefilter("always")  # allow any warning to be raised
            scheduler = StepLR(self.opt, gamma=0.1, step_size=3, last_epoch=10)
            self.assertTrue(len(ws) == 0, "No warning should be raised")

        # emulate use-case with optimizer.step overridden
        import types

        old_step = self.opt.step

        def new_step(o, *args, **kwargs):
            retval = old_step(*args, **kwargs)
            return retval

        self.opt.step = types.MethodType(new_step, self.opt)

        def old_pattern2():
            for _ in range(epochs):
                scheduler.step()
                self.opt.step()

        self.assertWarnsRegex(UserWarning, r'how-to-adjust-learning-rate', old_pattern2)

    def test_new_pattern_no_warning(self):
        epochs = 35
        with warnings.catch_warnings(record=True) as ws:
            warnings.simplefilter("always")  # allow any warning to be raised
            scheduler = StepLR(self.opt, gamma=0.1, step_size=3)
            self.assertTrue(len(ws) == 0, "No warning should be raised")

        with warnings.catch_warnings(record=True) as ws:
            warnings.simplefilter("always")  # allow any warning to be raised
            for _ in range(epochs):
                self.opt.step()
                scheduler.step()
            self.assertTrue(len(ws) == 0, "No warning should be raised")

    def test_new_pattern_no_warning_with_arg(self):
        epochs = 35
        with warnings.catch_warnings(record=True) as ws:
            warnings.simplefilter("always")  # allow any warning to be raised
            scheduler = StepLR(self.opt, gamma=0.1, step_size=3)
            self.assertTrue(len(ws) == 0, "No warning should be raised")

        with warnings.catch_warnings(record=True) as ws:
            warnings.simplefilter("always")  # allow any warning to be raised
            for _ in range(epochs):
                self.opt.step()
                scheduler.step()
            self.assertTrue(len(ws) == 0, "No warning should be raised")

    def test_new_pattern_no_warning_with_overridden_optim_step(self):
        epochs = 35
        with warnings.catch_warnings(record=True) as ws:
            warnings.simplefilter("always")  # allow any warning to be raised
            scheduler = StepLR(self.opt, gamma=0.1, step_size=3)
            self.assertTrue(len(ws) == 0, "No warning should be raised")

        # emulate use-case with optimizer.step overridden
        import types

        old_step = self.opt.step

        def new_step(o, *args, **kwargs):
            retval = old_step(*args, **kwargs)
            return retval

        self.opt.step = types.MethodType(new_step, self.opt)

        def new_pattern():
            for e in range(epochs):
                self.opt.step()
                scheduler.step()

        self.assertWarnsRegex(UserWarning, r'`optimizer.step\(\)` has been overridden', new_pattern)

    def _test_lr_is_constant_for_constant_epoch(self, scheduler):
        l = []

        for _ in range(10):
            scheduler.step(2)
            l.append(self.opt.param_groups[0]['lr'])
        self.assertEqual(min(l), max(l))

    def test_step_lr_is_constant_for_constant_epoch(self):
        scheduler = StepLR(self.opt, 2)
        self._test_lr_is_constant_for_constant_epoch(scheduler)

    def test_exponential_lr_is_constant_for_constant_epoch(self):
        scheduler = ExponentialLR(self.opt, gamma=0.9)
        self._test_lr_is_constant_for_constant_epoch(scheduler)

    def test_constantlr_is_constant_for_constant_epoch(self):
        scheduler = ConstantLR(self.opt)
        self._test_lr_is_constant_for_constant_epoch(scheduler)

    def test_linear_linearlr_is_constant_for_constant_epoch(self):
        scheduler = LinearLR(self.opt)
        self._test_lr_is_constant_for_constant_epoch(scheduler)

    def test_step_lr(self):
        # lr = 0.05     if epoch < 3
        # lr = 0.005    if 30 <= epoch < 6
        # lr = 0.0005   if epoch >= 9
        epochs = 10
        single_targets = [0.05] * 3 + [0.005] * 3 + [0.0005] * 3 + [0.00005] * 3
        targets = [single_targets, [x * epochs for x in single_targets]]
        scheduler = StepLR(self.opt, gamma=0.1, step_size=3)
        self._test(scheduler, targets, epochs)

    def test_get_last_lr_step_lr(self):
        from torch.nn import Parameter
        epochs = 10
        optimizer = torch.optim.SGD([Parameter(torch.randn(2, 2, requires_grad=True))], 0.1)
        targets = [[0.1] * 3 + [0.01] * 3 + [0.001] * 3 + [0.0001]]
        scheduler = torch.optim.lr_scheduler.StepLR(optimizer, 3, gamma=0.1)
        self._test_get_last_lr(scheduler, targets, epochs)

    def test_get_last_lr_multi_step_lr(self):
        # lr = 0.05     if epoch < 2
        # lr = 0.005    if 2 <= epoch < 5
        # lr = 0.0005   if 5 <= epoch < 9
        # lr = 0.00005   if 9 <= epoch
        epochs = 10
        single_targets = [0.05] * 2 + [0.005] * 3 + [0.0005] * 4 + [0.00005] * 1
        targets = [single_targets, [x * epochs for x in single_targets]]
        scheduler = MultiStepLR(self.opt, gamma=0.1, milestones=[2, 5, 9])
        self._test_get_last_lr(scheduler, targets, epochs)

    def test_multi_step_lr(self):
        # lr = 0.05     if epoch < 2
        # lr = 0.005    if 2 <= epoch < 5
        # lr = 0.0005   if epoch < 9
        # lr = 0.00005   if epoch >= 9
        epochs = 10
        single_targets = [0.05] * 2 + [0.005] * 3 + [0.0005] * 4 + [0.00005] * 3
        targets = [single_targets, [x * epochs for x in single_targets]]
        scheduler = MultiStepLR(self.opt, gamma=0.1, milestones=[2, 5, 9])
        self._test(scheduler, targets, epochs)

    def test_multi_step_lr_with_epoch(self):
        # lr = 0.05     if epoch < 2
        # lr = 0.005    if 2 <= epoch < 5
        # lr = 0.0005   if epoch < 9
        # lr = 0.00005   if epoch >= 9
        epochs = 10
        single_targets = [0.05] * 2 + [0.005] * 3 + [0.0005] * 4 + [0.00005] * 3
        targets = [single_targets, [x * epochs for x in single_targets]]
        scheduler = MultiStepLR(self.opt, gamma=0.1, milestones=[2, 5, 9])
        self._test_with_epoch(scheduler, targets, epochs)

    def test_get_last_lr_constantlr(self):
        # lr = 0.025     if epoch < 5
        # lr = 0.005    if 5 <= epoch
        epochs = 10
        single_targets = [0.025] * 5 + [0.05] * 5
        targets = [single_targets, [x * epochs for x in single_targets]]
        scheduler = ConstantLR(self.opt, factor=1.0 / 2, total_iters=5)
        self._test_get_last_lr(scheduler, targets, epochs)

    def test_get_last_lr_linearlr(self):
        # lr = 0.025     if epoch == 0
        # lr = 0.03125   if epoch == 1
        # lr = 0.0375    if epoch == 2
        # lr = 0.04375   if epoch == 3
        # lr = 0.005     if 4 <= epoch
        epochs = 10
        start_factor = 1.0 / 4
        end_factor = 3. / 5
        iters = 4
        interpolation = [start_factor + i * (end_factor - start_factor) / iters for i in range(iters)]
        single_targets = [x * 0.05 for x in interpolation] + [0.05 * end_factor] * (epochs - iters)
        targets = [single_targets, [x * epochs for x in single_targets]]
        scheduler = LinearLR(self.opt, start_factor=start_factor, end_factor=end_factor, total_iters=iters)
        self._test_get_last_lr(scheduler, targets, epochs)

    def test_constantlr(self):
        # lr = 0.025     if epoch < 5
        # lr = 0.005    if 5 <= epoch
        epochs = 10
        single_targets = [0.025] * 5 + [0.05] * 5
        targets = [single_targets, [x * epochs for x in single_targets]]
        scheduler = ConstantLR(self.opt, factor=1.0 / 2, total_iters=5)
        self._test(scheduler, targets, epochs)

    def test_linearlr(self):
        # lr = 0.025     if epoch == 0
        # lr = 0.03125   if epoch == 1
        # lr = 0.0375    if epoch == 2
        # lr = 0.04375   if epoch == 3
        # lr = 0.005     if 4 <= epoch
        epochs = 10
        start_factor = 1.0 / 2
        iters = 4
        interpolation = [start_factor + i * (1 - start_factor) / iters for i in range(iters)]
        single_targets = [x * 0.05 for x in interpolation] + [0.05] * (epochs - iters)
        targets = [single_targets, [x * epochs for x in single_targets]]
        scheduler = LinearLR(self.opt, start_factor=start_factor, total_iters=iters)
        self._test(scheduler, targets, epochs)

    def test_constantlr_with_epoch(self):
        # lr = 0.025     if epoch < 5
        # lr = 0.005    if 5 <= epoch
        epochs = 10
        single_targets = [0.025] * 5 + [0.05] * 5
        targets = [single_targets, [x * epochs for x in single_targets]]
        scheduler = ConstantLR(self.opt, factor=1.0 / 2, total_iters=5)
        self._test_with_epoch(scheduler, targets, epochs)

    def test_linearlr_with_epoch(self):
        # lr = 0.025     if epoch == 0
        # lr = 0.03125   if epoch == 1
        # lr = 0.0375    if epoch == 2
        # lr = 0.04375   if epoch == 3
        # lr = 0.005     if 4 <= epoch
        epochs = 10
        start_factor = 1.0 / 2
        end_factor = 1.
        iters = 4
        interpolation = [start_factor + i * (end_factor - start_factor) / iters for i in range(iters)]
        single_targets = [x * 0.05 for x in interpolation] + [0.05] * (epochs - iters)
        targets = [single_targets, [x * epochs for x in single_targets]]
        scheduler = LinearLR(self.opt, start_factor=start_factor, total_iters=iters)
        self._test_with_epoch(scheduler, targets, epochs)

    def test_exp_lr(self):
        epochs = 10
        single_targets = [0.05 * (0.9 ** x) for x in range(epochs)]
        targets = [single_targets, [x * epochs for x in single_targets]]
        scheduler = ExponentialLR(self.opt, gamma=0.9)
        self._test(scheduler, targets, epochs)

    def test_cos_anneal_lr(self):
        epochs = 10
        eta_min = 1e-10
        single_targets = [eta_min + (0.05 - eta_min) *
                          (1 + math.cos(math.pi * x / epochs)) / 2
                          for x in range(epochs)]
        targets = [single_targets, [x * epochs for x in single_targets]]
        scheduler = CosineAnnealingLR(self.opt, T_max=epochs, eta_min=eta_min)
        self._test(scheduler, targets, epochs)

    def test_closed_form_step_lr(self):
        scheduler = StepLR(self.opt, gamma=0.1, step_size=3)
        closed_form_scheduler = StepLR(self.opt, gamma=0.1, step_size=3)
        self._test_against_closed_form(scheduler, closed_form_scheduler, 20)

    def test_closed_form_linearlr(self):
        scheduler = LinearLR(self.opt, start_factor=1.0 / 3, end_factor=0.7, total_iters=4)
        closed_form_scheduler = LinearLR(self.opt, start_factor=1.0 / 3, end_factor=0.7, total_iters=4)
        self._test_against_closed_form(scheduler, closed_form_scheduler, 20)

    def test_closed_form_constantlr(self):
        scheduler = ConstantLR(self.opt, factor=1.0 / 3, total_iters=4)
        closed_form_scheduler = ConstantLR(self.opt, factor=1.0 / 3, total_iters=4)
        self._test_against_closed_form(scheduler, closed_form_scheduler, 20)

    def test_closed_form_multi_step_lr(self):
        scheduler = MultiStepLR(self.opt, gamma=0.1, milestones=[2, 5, 9])
        closed_form_scheduler = MultiStepLR(self.opt, gamma=0.1, milestones=[2, 5, 9])
        self._test_against_closed_form(scheduler, closed_form_scheduler, 20)

    def test_closed_form_exp_lr(self):
        scheduler = ExponentialLR(self.opt, gamma=0.9)
        closed_form_scheduler = ExponentialLR(self.opt, gamma=0.9)
        self._test_against_closed_form(scheduler, closed_form_scheduler, 20)

    def test_closed_form_cos_anneal_lr(self):
        eta_min = 1e-10
        epochs = 20
        T_max = 5
        scheduler = CosineAnnealingLR(self.opt, T_max=T_max, eta_min=eta_min)
        closed_form_scheduler = CosineAnnealingLR(self.opt, T_max=T_max, eta_min=eta_min)
        self._test_against_closed_form(scheduler, closed_form_scheduler, epochs)

    def test_reduce_lr_on_plateau1(self):
        epochs = 10
        for param_group in self.opt.param_groups:
            param_group['lr'] = 0.5
        targets = [[0.5] * 20]
        metrics = [10 - i * 0.0167 for i in range(20)]
        scheduler = ReduceLROnPlateau(self.opt, threshold_mode='abs', mode='min',
                                      threshold=0.01, patience=5, cooldown=5)
        self._test_reduce_lr_on_plateau(scheduler, targets, metrics, epochs)

    def test_reduce_lr_on_plateau2(self):
        epochs = 22
        for param_group in self.opt.param_groups:
            param_group['lr'] = 0.5
        targets = [[0.5] * 6 + [0.05] * 7 + [0.005] * 7 + [0.0005] * 2]
        metrics = [10 - i * 0.0165 for i in range(22)]
        scheduler = ReduceLROnPlateau(self.opt, patience=5, cooldown=0, threshold_mode='abs',
                                      mode='min', threshold=0.1)
        self._test_reduce_lr_on_plateau(scheduler, targets, metrics, epochs)

    def test_reduce_lr_on_plateau3(self):
        epochs = 22
        for param_group in self.opt.param_groups:
            param_group['lr'] = 0.5
        targets = [[0.5] * (2 + 6) + [0.05] * (5 + 6) + [0.005] * 4]
        metrics = [-0.8] * 2 + [-0.234] * 20
        scheduler = ReduceLROnPlateau(self.opt, mode='max', patience=5, cooldown=5,
                                      threshold_mode='abs')
        self._test_reduce_lr_on_plateau(scheduler, targets, metrics, epochs)

    def test_reduce_lr_on_plateau4(self):
        epochs = 20
        for param_group in self.opt.param_groups:
            param_group['lr'] = 0.5
        targets = [[0.5] * 20]
        metrics = [1.5 * (1.025 ** i) for i in range(20)]  # 1.025 > 1.1**0.25
        scheduler = ReduceLROnPlateau(self.opt, mode='max', patience=3,
                                      threshold_mode='rel', threshold=0.1)
        self._test_reduce_lr_on_plateau(scheduler, targets, metrics, epochs)

    def test_reduce_lr_on_plateau5(self):
        epochs = 20
        for param_group in self.opt.param_groups:
            param_group['lr'] = 0.5
        targets = [[0.5] * 6 + [0.05] * (5 + 6) + [0.005] * 4]
        metrics = [1.5 * (1.005 ** i) for i in range(20)]
        scheduler = ReduceLROnPlateau(self.opt, mode='max', threshold_mode='rel',
                                      threshold=0.1, patience=5, cooldown=5)
        self._test_reduce_lr_on_plateau(scheduler, targets, metrics, epochs)

    def test_reduce_lr_on_plateau6(self):
        epochs = 20
        for param_group in self.opt.param_groups:
            param_group['lr'] = 0.5
        targets = [[0.5] * 20]
        metrics = [1.5 * (0.85 ** i) for i in range(20)]
        scheduler = ReduceLROnPlateau(self.opt, mode='min', threshold_mode='rel',
                                      threshold=0.1)
        self._test_reduce_lr_on_plateau(scheduler, targets, metrics, epochs)

    def test_reduce_lr_on_plateau7(self):
        epochs = 20
        for param_group in self.opt.param_groups:
            param_group['lr'] = 0.5
        targets = [[0.5] * 6 + [0.05] * (5 + 6) + [0.005] * 4]
        metrics = [1] * 7 + [0.6] + [0.5] * 12
        scheduler = ReduceLROnPlateau(self.opt, mode='min', threshold_mode='rel',
                                      threshold=0.1, patience=5, cooldown=5)
        self._test_reduce_lr_on_plateau(scheduler, targets, metrics, epochs)

    def test_reduce_lr_on_plateau8(self):
        epochs = 20
        for param_group in self.opt.param_groups:
            param_group['lr'] = 0.5
        targets = [[0.5] * 6 + [0.4] * 14, [0.5] * 6 + [0.3] * 14]
        metrics = [1.5 * (1.005 ** i) for i in range(20)]
        scheduler = ReduceLROnPlateau(self.opt, mode='max', threshold_mode='rel', min_lr=[0.4, 0.3],
                                      threshold=0.1, patience=5, cooldown=5)
        self._test_reduce_lr_on_plateau(scheduler, targets, metrics, epochs)

    def test_sequentiallr1(self):
        epochs = 19
        schedulers = [None] * 2
        targets = [[0.05, 0.04, 0.032] + [0.05 for x in range(4)]
                                       + [0.05 * 0.1 for x in range(4)]
                                       + [0.05 * 0.01 for x in range(4)]
                                       + [0.05 * 0.001 for x in range(4)]]
        milestones = [3]
        schedulers[0] = ExponentialLR(self.opt, gamma=0.8)
        schedulers[1] = StepLR(self.opt, gamma=0.1, step_size=4)
        scheduler = SequentialLR(self.opt, schedulers=schedulers, milestones=milestones)
        self._test(scheduler, targets, epochs)

    def test_sequentiallr2(self):
        epochs = 13
        schedulers = [None] * 2
        targets = [[0.005, 0.005, 0.005] + [0.05 * 0.9 ** x for x in range(10)]]
        milestones = [3]
        schedulers[0] = ConstantLR(self.opt, factor=0.1, total_iters=3)
        schedulers[1] = ExponentialLR(self.opt, gamma=0.9)
        scheduler = SequentialLR(self.opt, schedulers=schedulers, milestones=milestones)
        self._test(scheduler, targets, epochs)

    def test_sequentiallr3(self):
        epochs = 12
        schedulers = [None] * 3
        targets = [[0.005, 0.005, 0.005] + [0.05, 0.04, 0.032]
                                         + [0.05, 0.05, 0.005, 0.005, 0.0005, 0.0005]]
        milestones = [3, 6]
        schedulers[0] = ConstantLR(self.opt, factor=0.1, total_iters=3)
        schedulers[1] = ExponentialLR(self.opt, gamma=0.8)
        schedulers[2] = StepLR(self.opt, gamma=0.1, step_size=2)
        scheduler = SequentialLR(self.opt, schedulers=schedulers, milestones=milestones)
        self._test(scheduler, targets, epochs)

    def test_chained_lr1(self):
        epochs = 10
        schedulers = [None] * 1
        targets = [[0.05] * 3 + [0.005] * 3 + [0.0005] * 3 + [0.00005] * 3]
        schedulers[0] = StepLR(self.opt, gamma=0.1, step_size=3)
        scheduler = ChainedScheduler(schedulers)
        self._test([scheduler], targets, epochs)

    def test_chained_lr2(self):
        epochs = 10
        schedulers = [None] * 1
        targets = [[0.02, 0.03, 0.04] + [0.05] * 9]
        schedulers[0] = LinearLR(self.opt, start_factor=0.4, total_iters=3)
        scheduler = ChainedScheduler(schedulers)
        self._test([scheduler], targets, epochs)

    def test_chained_lr3(self):
        epochs = 10
        schedulers = [None] * 2
        targets = [[0.02, 0.03, 0.04, 0.05] + [0.005] * 4 + [0.0005] * 3 + [0.00005] * 3]
        schedulers[0] = LinearLR(self.opt, start_factor=0.4, total_iters=3)
        schedulers[1] = MultiStepLR(self.opt, milestones=[4, 8, 10], gamma=0.1)
        scheduler = ChainedScheduler(schedulers)
        self._test([scheduler], targets, epochs)

    def test_chained_lr4(self):
        epochs = 9
        schedulers = [None] * 3
        targets = [[0.05 * 0.2 * 0.9 ** x for x in range(3)]
                   + [0.05 * 0.2 * 0.9 ** 3 * 0.1]
                   + [0.05 * 0.9 ** x * 0.1 for x in range(4, 6)]
                   + [0.05 * 0.9 ** x * 0.01 for x in range(6, 9)]]
        schedulers[0] = ExponentialLR(self.opt, gamma=0.9)
        schedulers[1] = ConstantLR(self.opt, factor=0.2, total_iters=4)
        schedulers[2] = StepLR(self.opt, gamma=0.1, step_size=3)
        scheduler = ChainedScheduler(schedulers)
        self._test([scheduler], targets, epochs)

    def test_compound_step_and_multistep_lr(self):
        epochs = 10
        schedulers = [None] * 2
        schedulers[0] = StepLR(self.opt, gamma=0.1, step_size=3)
        schedulers[1] = MultiStepLR(self.opt, gamma=0.1, milestones=[2, 5, 9])
        targets = [[0.05] * 2 + [0.005] * 1 + [5e-4] * 2 + [5e-5] + [5e-6] * 3 + [5e-8]]
        self._test(schedulers, targets, epochs)

    def test_compound_step_and_exp_lr(self):
        epochs = 10
        schedulers = [None] * 2
        single_targets = [0.05 * (0.9 ** x) for x in range(3)]
        single_targets += [0.005 * (0.9 ** x) for x in range(3, 6)]
        single_targets += [0.0005 * (0.9 ** x) for x in range(6, 9)]
        single_targets += [0.00005 * (0.9 ** x) for x in range(9, 12)]
        targets = [single_targets, [x * epochs for x in single_targets]]
        schedulers[0] = StepLR(self.opt, gamma=0.1, step_size=3)
        schedulers[1] = ExponentialLR(self.opt, gamma=0.9)
        self._test(schedulers, targets, epochs)

    def test_compound_exp_and_multistep_lr(self):
        epochs = 10
        schedulers = [None] * 2
        single_targets = [0.05 * (0.9 ** x) for x in range(2)]
        single_targets += [0.005 * (0.9 ** x) for x in range(2, 5)]
        single_targets += [0.0005 * (0.9 ** x) for x in range(5, 9)]
        single_targets += [0.00005 * (0.9 ** x) for x in range(9, 11)]
        targets = [single_targets, [x * epochs for x in single_targets]]
        schedulers[0] = MultiStepLR(self.opt, gamma=0.1, milestones=[2, 5, 9])
        schedulers[1] = ExponentialLR(self.opt, gamma=0.9)
        self._test(schedulers, targets, epochs)

    def test_compound_exp_and_linearlr(self):
        epochs = 10
        iters = 4
        start_factor = 0.4
        end_factor = 0.9
        schedulers = [None] * 2
        single_targets = [0.05 * (0.9 ** x) for x in range(11)]
        for i in range(iters):
            single_targets[i] *= start_factor + i / iters * (end_factor - start_factor)
        for i in range(iters, 11):
            single_targets[i] *= end_factor
        targets = [single_targets, [x * epochs for x in single_targets]]
        schedulers[0] = LinearLR(self.opt, start_factor=start_factor, end_factor=end_factor, total_iters=iters)
        schedulers[1] = ExponentialLR(self.opt, gamma=0.9)
        self._test(schedulers, targets, epochs)

    def test_compound_step_and_constantlr(self):
        epochs = 10
        iters = 4
        factor = 0.4
        schedulers = [None] * 2
        single_targets = [0.05 * 0.4] * 3 + [0.005 * 0.4] + [0.005] * 2 + [0.0005] * 3 + [0.00005] * 3
        targets = [single_targets, [x * epochs for x in single_targets]]
        schedulers[0] = StepLR(self.opt, gamma=0.1, step_size=3)
        schedulers[1] = ConstantLR(self.opt, factor=0.4, total_iters=4)
        self._test(schedulers, targets, epochs)

    def test_compound_linearlr_and_multistep_lr(self):
        epochs = 10
        iters = 4
        start_factor = 0.4
        schedulers = [None] * 2
        single_targets = [0.05] * 2 + [0.005] * 3 + [0.0005] * 4 + [0.00005] * 2
        for i in range(iters):
            single_targets[i] *= start_factor + i / iters * (1 - start_factor)
        targets = [single_targets, [x * epochs for x in single_targets]]
        schedulers[0] = MultiStepLR(self.opt, gamma=0.1, milestones=[2, 5, 9])
        schedulers[1] = LinearLR(self.opt, start_factor=start_factor, total_iters=iters)
        self._test(schedulers, targets, epochs)

    def test_compound_cosanneal_and_step_lr(self):
        epochs = 10
        eta_min = 1e-10
        single_targets = [eta_min + (0.05 - eta_min) *
                          (1 + math.cos(math.pi * x / epochs)) / 2
                          for x in range(epochs)]
        single_targets = [x * 0.1 ** (i // 3) for i, x in enumerate(single_targets)]
        targets = [single_targets, [x * epochs for x in single_targets]]
        schedulers = [None] * 2
        schedulers[0] = CosineAnnealingLR(self.opt, T_max=epochs, eta_min=eta_min)
        schedulers[1] = StepLR(self.opt, gamma=0.1, step_size=3)
        self._test(schedulers, targets, epochs)

    def test_compound_cosanneal_and_multistep_lr(self):
        epochs = 10
        eta_min = 1e-10
        single_targets = [eta_min + (0.05 - eta_min) *
                          (1 + math.cos(math.pi * x / epochs)) / 2
                          for x in range(epochs)]
        multipliers = [1] * 2 + [0.1] * 3 + [0.01] * 4 + [0.001]
        single_targets = [x * y for x, y in zip(single_targets, multipliers)]
        targets = [single_targets, [x * epochs for x in single_targets]]
        schedulers = [None] * 2
        schedulers[0] = CosineAnnealingLR(self.opt, T_max=epochs, eta_min=eta_min)
        schedulers[1] = MultiStepLR(self.opt, gamma=0.1, milestones=[2, 5, 9])
        self._test(schedulers, targets, epochs)

    def test_compound_cosanneal_and_linearlr(self):
        epochs = 10
        iters = 4
        start_factor = 0.4
        eta_min = 1e-10
        schedulers = [None] * 2
        single_targets = [eta_min + (0.05 - eta_min) *
                          (1 + math.cos(math.pi * x / epochs)) / 2
                          for x in range(epochs)]
        for i in range(iters):
            single_targets[i] *= start_factor + i / iters * (1 - start_factor)
        targets = [single_targets, [x * epochs for x in single_targets]]
        schedulers[0] = LinearLR(self.opt, start_factor=start_factor, total_iters=iters)
        schedulers[1] = CosineAnnealingLR(self.opt, T_max=epochs, eta_min=eta_min)
        self._test(schedulers, targets, epochs)

    def test_compound_cosanneal_and_exp_lr(self):
        epochs = 10
        eta_min = 1e-10
        single_targets = [eta_min + (0.05 - eta_min) *
                          (1 + math.cos(math.pi * x / epochs)) / 2
                          for x in range(epochs)]
        multipliers = [0.1 ** i for i in range(epochs)]
        single_targets = [x * y for x, y in zip(single_targets, multipliers)]
        targets = [single_targets, [x * epochs for x in single_targets]]
        schedulers = [None] * 2
        schedulers[0] = CosineAnnealingLR(self.opt, T_max=epochs, eta_min=eta_min)
        schedulers[1] = ExponentialLR(self.opt, gamma=0.1)
        self._test(schedulers, targets, epochs)

    def test_compound_reduce_lr_on_plateau1(self):
        epochs = 10
        for param_group in self.opt.param_groups:
            param_group['lr'] = 0.5
        single_targets = [0.5] * 20
        multipliers = [0.1 ** (i // 3) for i in range(20)]
        single_targets = [x * y for x, y in zip(multipliers, single_targets)]
        targets = [single_targets]
        targets = targets[1:]  # test runs step before checking lr
        metrics = [10 - i * 0.0167 for i in range(20)]
        schedulers = [None, None]
        schedulers[0] = ReduceLROnPlateau(self.opt, threshold_mode='abs', mode='min',
                                          threshold=0.01, patience=5, cooldown=5)
        schedulers[1] = StepLR(self.opt, gamma=0.1, step_size=3)
        self._test_reduce_lr_on_plateau(schedulers, targets, metrics, epochs)

    def test_compound_reduce_lr_on_plateau2(self):
        epochs = 22
        for param_group in self.opt.param_groups:
            param_group['lr'] = 0.5
        single_targets = [0.5] * 6 + [0.05] * 7 + [0.005] * 7 + [0.0005] * 2
        multipliers = [1] * 3 + [0.1] * 5 + [0.01] * 4 + [0.001] * 10
        single_targets = [x * y for x, y in zip(single_targets, multipliers)]
        targets = [single_targets]
        targets = targets[1:]  # test runs step before checking lr
        metrics = [10 - i * 0.0165 for i in range(22)]
        schedulers = [None] * 2
        schedulers[0] = ReduceLROnPlateau(self.opt, patience=5, cooldown=0, threshold_mode='abs',
                                          mode='min', threshold=0.1)
        schedulers[1] = MultiStepLR(self.opt, gamma=0.1, milestones=[3, 8, 12])
        self._test_reduce_lr_on_plateau(schedulers, targets, metrics, epochs)

    def test_compound_reduce_lr_on_plateau3(self):
        epochs = 22
        for param_group in self.opt.param_groups:
            param_group['lr'] = 0.5
        single_targets = [0.5] * (2 + 6) + [0.05] * (5 + 6) + [0.005] * 4
        multipliers = [0.1 ** i for i in range(epochs)]
        single_targets = [x * y for x, y in zip(multipliers, single_targets)]
        targets = [single_targets]
        targets = targets[1:]  # test runs step before checking lr
        metrics = [-0.8] * 2 + [-0.234] * 20
        schedulers = [None, None]
        schedulers[0] = ReduceLROnPlateau(self.opt, mode='max', patience=5, cooldown=5,
                                          threshold_mode='abs')
        schedulers[1] = ExponentialLR(self.opt, gamma=0.1)
        self._test_reduce_lr_on_plateau(schedulers, targets, metrics, epochs)

    def test_compound_reduce_lr_on_plateau4(self):
        epochs = 20
        for param_group in self.opt.param_groups:
            param_group['lr'] = 0.05
        epochs = 10
        eta_min = 1e-10
        single_targets = [eta_min + (0.05 - eta_min) *
                          (1 + math.cos(math.pi * x / epochs)) / 2
                          for x in range(epochs)]
        targets = [single_targets]
        targets = targets[1:]  # test runs step before checking lr
        metrics = [1.5 * (1.025 ** i) for i in range(20)]  # 1.025 > 1.1**0.25
        schedulers = [None, None]
        schedulers[0] = ReduceLROnPlateau(self.opt, mode='max', patience=3,
                                          threshold_mode='rel', threshold=0.1)
        schedulers[1] = CosineAnnealingLR(self.opt, epochs, eta_min)
        self._test_reduce_lr_on_plateau(schedulers, targets, metrics, epochs)

    def test_compound_reduce_lr_on_plateau5(self):
        iters = 4
        start_factor = 0.4
        epochs = 22
        for param_group in self.opt.param_groups:
            param_group['lr'] = 0.5
        single_targets = [0.5] * 6 + [0.05] * 7 + [0.005] * 7 + [0.0005] * 2
        multipliers = [1] * 22
        for i in range(iters):
            multipliers[i] *= start_factor + i / iters * (1 - start_factor)
        single_targets = [x * y for x, y in zip(single_targets, multipliers)]
        targets = [single_targets]
        targets = targets[1:]  # test runs step before checking lr
        metrics = [10 - i * 0.0165 for i in range(22)]
        schedulers = [None] * 2
        schedulers[0] = ReduceLROnPlateau(self.opt, patience=5, cooldown=0, threshold_mode='abs',
                                          mode='min', threshold=0.1)
        schedulers[1] = LinearLR(self.opt, start_factor=start_factor, total_iters=iters)
        self._test_reduce_lr_on_plateau(schedulers, targets, metrics, epochs)

    def test_cycle_lr_invalid_mode(self):
        with self.assertRaises(ValueError):
            scheduler = CyclicLR(self.opt, base_lr=0, max_lr=0, mode="CATS")

    def test_cycle_lr_triangular_mode_one_lr(self):
        lr_target = [1, 2, 3, 4, 5, 4, 3, 2, 1, 2, 3]
        momentum_target = [5, 4, 3, 2, 1, 2, 3, 4, 5, 4, 3]
        lr_targets = [lr_target, lr_target]
        momentum_targets = [momentum_target, momentum_target]
        scheduler = CyclicLR(self.opt, base_lr=1, max_lr=5, step_size_up=4,
                             cycle_momentum=True, base_momentum=1, max_momentum=5,
                             mode='triangular')
        self._test_cycle_lr(scheduler, lr_targets, momentum_targets, len(lr_target))

    def test_cycle_lr_triangular_mode_one_lr_no_momentum(self):
        lr_target = [1, 2, 3, 4, 5, 4, 3, 2, 1, 2, 3]
        lr_targets = [lr_target, lr_target]
        momentum_target = [self.opt.defaults['momentum']] * len(lr_target)
        momentum_targets = [momentum_target, momentum_target]
        scheduler = CyclicLR(self.opt, base_lr=1, max_lr=5, step_size_up=4,
                             cycle_momentum=False, mode='triangular')
        self._test_cycle_lr(scheduler, lr_targets, momentum_targets, len(lr_target))

    def test_cycle_lr_triangular2_mode_one_lr(self):
        lr_target = [1, 2, 3, 4, 5, 4, 3, 2, 1, 1.5, 2.0, 2.5, 3.0, 2.5, 2.0, 1.5,
                     1, 1.25, 1.50, 1.75, 2.00, 1.75]
        momentum_target = [5.0, 4.0, 3.0, 2.0, 1.0, 2.0, 3.0, 4.0, 5.0, 4.5, 4.0,
                           3.5, 3.0, 3.5, 4.0, 4.5, 5.0, 4.75, 4.5, 4.25, 4.0, 4.25]
        lr_targets = [lr_target, lr_target]
        momentum_targets = [momentum_target, momentum_target]
        scheduler = CyclicLR(self.opt, base_lr=1, max_lr=5, step_size_up=4,
                             cycle_momentum=True, base_momentum=1, max_momentum=5,
                             mode='triangular2')
        self._test_cycle_lr(scheduler, lr_targets, momentum_targets, len(lr_target))

    def test_cycle_lr_exp_range_mode_one_lr(self):
        base_lr, max_lr = 1, 5
        diff_lr = max_lr - base_lr
        gamma = 0.9
        xs = [0, 0.25, 0.5, 0.75, 1, 0.75, 0.50, 0.25, 0, 0.25, 0.5, 0.75, 1]
        lr_target = [base_lr + x * diff_lr * gamma**i for i, x in enumerate(xs)]
        momentum_target = [max_lr - x * diff_lr * gamma**i for i, x in enumerate(xs)]
        lr_targets = [lr_target, lr_target]
        momentum_targets = [momentum_target, momentum_target]
        scheduler = CyclicLR(self.opt, base_lr=base_lr,
                             max_lr=max_lr, step_size_up=4,
                             cycle_momentum=True, base_momentum=base_lr, max_momentum=max_lr,
                             mode='exp_range', gamma=gamma)
        self._test_cycle_lr(scheduler, lr_targets, momentum_targets, len(lr_target))

    def test_cycle_lr_triangular_mode(self):
        lr_target_1 = [1, 2, 3, 4, 5, 4, 3, 2, 1, 2, 3]
        lr_target_2 = [x + 1 for x in lr_target_1]
        lr_targets = [lr_target_1, lr_target_2]
        momentum_target_1 = [5, 4, 3, 2, 1, 2, 3, 4, 5, 4, 3]
        momentum_target_2 = [x + 1 for x in momentum_target_1]
        momentum_targets = [momentum_target_1, momentum_target_2]
        scheduler = CyclicLR(self.opt, base_lr=[1, 2], max_lr=[5, 6], step_size_up=4,
                             cycle_momentum=True, base_momentum=[1, 2], max_momentum=[5, 6],
                             mode='triangular')
        self._test_cycle_lr(scheduler, lr_targets, momentum_targets, len(lr_target_1))

    def test_cycle_lr_triangular2_mode(self):
        lr_target_1 = [1, 2, 3, 4, 5, 4, 3, 2, 1, 1.5, 2.0, 2.5, 3.0, 2.5, 2.0, 1.5, 1,
                       1.25, 1.50, 1.75, 2.00, 1.75]
        lr_target_2 = [x + 2 for x in lr_target_1]
        lr_targets = [lr_target_1, lr_target_2]
        momentum_target_1 = [5.0, 4.0, 3.0, 2.0, 1.0, 2.0, 3.0, 4.0, 5.0, 4.5, 4.0, 3.5,
                             3.0, 3.5, 4.0, 4.5, 5.0, 4.75, 4.5, 4.25, 4.0, 4.25]
        momentum_target_2 = [x + 2 for x in momentum_target_1]
        momentum_targets = [momentum_target_1, momentum_target_2]
        scheduler = CyclicLR(self.opt, base_lr=[1, 3], max_lr=[5, 7], step_size_up=4,
                             cycle_momentum=True, base_momentum=[1, 3], max_momentum=[5, 7],
                             mode='triangular2')
        self._test_cycle_lr(scheduler, lr_targets, momentum_targets, len(lr_target_1))

    def test_cycle_lr_exp_range_mode(self):
        base_lr_1, max_lr_1 = 1, 5
        base_lr_2, max_lr_2 = 5, 12

        diff_lr_1 = max_lr_1 - base_lr_1
        diff_lr_2 = max_lr_2 - base_lr_2

        gamma = 0.9
        xs = [0, 0.25, 0.5, 0.75, 1, 0.75, 0.50, 0.25, 0, 0.25, 0.5, 0.75, 1]
        lr_target_1 = [base_lr_1 + x * diff_lr_1 * gamma**i for i, x in enumerate(xs)]
        lr_target_2 = [base_lr_2 + x * diff_lr_2 * gamma**i for i, x in enumerate(xs)]
        lr_targets = [lr_target_1, lr_target_2]
        momentum_target_1 = [max_lr_1 - x * diff_lr_1 * gamma**i for i, x in enumerate(xs)]
        momentum_target_2 = [max_lr_2 - x * diff_lr_2 * gamma**i for i, x in enumerate(xs)]
        momentum_targets = [momentum_target_1, momentum_target_2]
        scheduler = CyclicLR(self.opt, base_lr=[base_lr_1, base_lr_2],
                             max_lr=[max_lr_1, max_lr_2], step_size_up=4,
                             cycle_momentum=True, base_momentum=[base_lr_1, base_lr_2],
                             max_momentum=[max_lr_1, max_lr_2],
                             mode='exp_range', gamma=gamma)
        self._test_cycle_lr(scheduler, lr_targets, momentum_targets, len(lr_target_1))

    def test_cycle_lr_triangular_mode_step_size_up_down(self):
        lr_target = [1.0, 2.0, 3.0, 4.0, 5.0, 13.0 / 3, 11.0 / 3, 9.0 / 3, 7.0 / 3, 5.0 / 3, 1.0]
        lr_targets = [lr_target, lr_target]
        momentum_target = [5.0, 4.0, 3.0, 2.0, 1.0, 5.0 / 3, 7.0 / 3, 3.0, 11.0 / 3, 13.0 / 3, 5.0]
        momentum_targets = [momentum_target, momentum_target]

        scheduler = CyclicLR(self.opt, base_lr=1, max_lr=5,
                             step_size_up=4,
                             step_size_down=6,
                             cycle_momentum=True,
                             base_momentum=1, max_momentum=5,
                             mode='triangular')
        self._test_cycle_lr(scheduler, lr_targets, momentum_targets, len(lr_target))

    def test_cycle_lr_triangular2_mode_step_size_up_down(self):
        lr_base_target = ([
            1.0, 3.0, 5.0, 13.0 / 3, 11.0 / 3, 9.0 / 3, 7.0 / 3, 5.0 / 3, 1.0, 2.0, 3.0, 8.0 / 3,
            7.0 / 3, 6.0 / 3, 5.0 / 3, 4.0 / 3, 1.0, 3.0 / 2, 2.0, 11.0 / 6, 10.0 / 6, 9.0 / 6,
            8.0 / 6, 7.0 / 6
        ])
        momentum_base_target = ([
            5.0, 3.0, 1.0, 5.0 / 3, 7.0 / 3, 3.0, 11.0 / 3, 13.0 / 3, 5.0, 4.0, 3.0, 10.0 / 3,
            11.0 / 3, 4.0, 13.0 / 3, 14.0 / 3, 5.0, 4.5, 4.0, 25.0 / 6, 13.0 / 3, 4.5, 14.0 / 3,
            29.0 / 6
        ])
        deltas = [2 * i for i in range(0, 2)]
        base_lrs = [1 + delta for delta in deltas]
        max_lrs = [5 + delta for delta in deltas]
        lr_targets = [[x + delta for x in lr_base_target] for delta in deltas]
        momentum_targets = [[x + delta for x in momentum_base_target] for delta in deltas]
        scheduler = CyclicLR(
            self.opt,
            base_lr=base_lrs,
            max_lr=max_lrs,
            step_size_up=2,
            step_size_down=6,
            cycle_momentum=True,
            base_momentum=base_lrs,
            max_momentum=max_lrs,
            mode='triangular2')
        self._test_cycle_lr(scheduler, lr_targets, momentum_targets, len(lr_base_target))

    def test_cycle_lr_exp_range_mode_step_size_up_down(self):
        base_lr, max_lr = 1, 5
        diff_lr = max_lr - base_lr
        gamma = 0.9
        xs = ([
            0.0, 0.5, 1.0, 5.0 / 6, 4.0 / 6, 3.0 / 6, 2.0 / 6, 1.0 / 6, 0.0, 0.5, 1.0, 5.0 / 6,
            4.0 / 6
        ])
        lr_target = [base_lr + x * diff_lr * gamma**i for i, x in enumerate(xs)]
        lr_targets = [lr_target, lr_target]
        momentum_target = [max_lr - x * diff_lr * gamma**i for i, x in enumerate(xs)]
        momentum_targets = [momentum_target, momentum_target]
        scheduler = CyclicLR(self.opt, base_lr=base_lr, max_lr=max_lr,
                             step_size_up=2, step_size_down=6,
                             cycle_momentum=True, base_momentum=base_lr,
                             max_momentum=max_lr,
                             mode='exp_range', gamma=gamma)
        self._test_cycle_lr(scheduler, lr_targets, momentum_targets, len(lr_target))

    def test_cycle_lr_with_momentumless_optimizer(self):
        # Note [Temporarily set optimizer to Adam]
        # ~~~~~~~~~~~~~~~~~~~~~~~~~~~~~~~~~~~~~~~~
        # The TestLRScheduler object carries around an SGD optimizer to avoid having to
        # instantiate one for every test. This gets in the way for our very specific case
        # in which we need to use Adam (or really any optimizer that doesn't use momentum)
        # in order to test that the momentum bug in CyclicLR is fixed (the bug is described
        # in more detail in https://github.com/pytorch/pytorch/issues/19003 ).
        old_opt = self.opt
        self.opt = optim.Adam(
            [{'params': self.net.conv1.parameters()}, {'params': self.net.conv2.parameters(), 'lr': 0.5}],
            lr=0.05)

        lr_target = [1, 2, 3, 4, 5, 4, 3, 2, 1, 2, 3]
        lr_targets = [lr_target, lr_target]
        momentum_target = [None] * len(lr_target)
        momentum_targets = [momentum_target, momentum_target]
        scheduler = CyclicLR(self.opt, base_lr=1, max_lr=5, step_size_up=4,
                             cycle_momentum=False, mode='triangular')
        self._test_cycle_lr(scheduler, lr_targets, momentum_targets, len(lr_target))

        self.opt = old_opt  # set optimizer back to SGD

    def test_cycle_lr_cycle_momentum_fail_with_momentumless_optimizer(self):
        with self.assertRaises(ValueError):
            adam_opt = optim.Adam(self.net.parameters())
            scheduler = CyclicLR(adam_opt, base_lr=1, max_lr=5, cycle_momentum=True)

    def test_onecycle_lr_invalid_anneal_strategy(self):
        with self.assertRaises(ValueError):
            scheduler = OneCycleLR(self.opt, max_lr=1e-3, total_steps=10, anneal_strategy="CATS")

    def test_onecycle_lr_invalid_pct_start(self):
        with self.assertRaises(ValueError):
            scheduler = OneCycleLR(self.opt, max_lr=1e-3, total_steps=10, pct_start=1.1)

    def test_onecycle_lr_cannot_calculate_total_steps(self):
        with self.assertRaises(ValueError):
            scheduler = OneCycleLR(self.opt, max_lr=1e-3)

    def test_onecycle_lr_linear_annealing(self):
        lr_target = [1, 13, 25, 21.5, 18, 14.5, 11, 7.5, 4, 0.5]
        momentum_target = [22, 11.5, 1, 4, 7, 10, 13, 16, 19, 22]
        lr_targets = [lr_target, lr_target]
        momentum_targets = [momentum_target, momentum_target]
        scheduler = OneCycleLR(self.opt, max_lr=25, final_div_factor=2, base_momentum=1, max_momentum=22,
                               total_steps=10, anneal_strategy='linear')
        self._test_cycle_lr(scheduler, lr_targets, momentum_targets, 10)

    def test_onecycle_lr_linear_annealing_three_phases(self):
        lr_target = [1, 9, 17, 25, 17, 9, 1, 0.75, 0.5, 0.25]
        momentum_target = [22, 15, 8, 1, 8, 15, 22, 22, 22, 22]
        lr_targets = [lr_target, lr_target]
        momentum_targets = [momentum_target, momentum_target]
        scheduler = OneCycleLR(self.opt, max_lr=25, div_factor=25,
                               base_momentum=1, max_momentum=22,
                               total_steps=10, anneal_strategy='linear',
                               pct_start=0.4, final_div_factor=4,
                               three_phase=True)
        self._test_cycle_lr(scheduler, lr_targets, momentum_targets, 10)

    def test_onecycle_lr_cosine_annealing(self):
        def annealing_cos(start, end, pct):
            cos_out = math.cos(math.pi * pct) + 1
            return end + (start - end) / 2.0 * cos_out
        lr_target = [1, 13, 25, annealing_cos(25, 0.5, 1 / 7.0), annealing_cos(25, 0.5, 2 / 7.0),
                     annealing_cos(25, 0.5, 3 / 7.0), annealing_cos(25, 0.5, 4 / 7.0), annealing_cos(25, 0.5, 5 / 7.0),
                     annealing_cos(25, 0.5, 6 / 7.0), 0.5]
        momentum_target = [22, 11.5, 1, annealing_cos(1, 22, 1 / 7.0), annealing_cos(1, 22, 2 / 7.0),
                           annealing_cos(1, 22, 3 / 7.0), annealing_cos(1, 22, 4 / 7.0), annealing_cos(1, 22, 5 / 7.0),
                           annealing_cos(1, 22, 6 / 7.0), 22]
        lr_targets = [lr_target, lr_target]
        momentum_targets = [momentum_target, momentum_target]
        scheduler = OneCycleLR(self.opt, max_lr=25, final_div_factor=2, base_momentum=1, max_momentum=22,
                               total_steps=10)
        self._test_cycle_lr(scheduler, lr_targets, momentum_targets, 10)

    def test_cycle_lr_with_adam(self):
        old_opt = self.opt
        self.opt = optim.Adam(
            [{'params': self.net.conv1.parameters()}, {'params': self.net.conv2.parameters(), 'lr': 0.5}],
            lr=0.05)

        lr_target = [1, 13, 25, 21.5, 18, 14.5, 11, 7.5, 4, 0.5]
        momentum_target = [22, 11.5, 1, 4, 7, 10, 13, 16, 19, 22]
        lr_targets = [lr_target, lr_target]
        momentum_targets = [momentum_target, momentum_target]
        scheduler = OneCycleLR(self.opt, max_lr=25, final_div_factor=2, base_momentum=1, max_momentum=22,
                               total_steps=10, anneal_strategy='linear')
        self._test_cycle_lr(scheduler, lr_targets, momentum_targets, 10, use_beta1=True)
        self.opt = old_opt  # set optimizer back to SGD

    def test_lambda_lr(self):
        epochs = 10
        self.opt.param_groups[0]['lr'] = 0.05
        self.opt.param_groups[1]['lr'] = 0.4
        targets = [[0.05 * (0.9 ** x) for x in range(epochs)], [0.4 * (0.8 ** x) for x in range(epochs)]]
        scheduler = LambdaLR(self.opt,
                             lr_lambda=[lambda x1: 0.9 ** x1, lambda x2: 0.8 ** x2])
        self._test(scheduler, targets, epochs)

    def test_multiplicative_lr(self):
        epochs = 10
        self.opt.param_groups[0]['lr'] = 0.05
        self.opt.param_groups[1]['lr'] = 0.4
        targets = [[0.05 * (0.9 ** x) for x in range(epochs)], [0.4 * (0.8 ** x) for x in range(epochs)]]
        scheduler = MultiplicativeLR(self.opt, lr_lambda=[lambda x1: 0.9, lambda x2: 0.8])
        self._test(scheduler, targets, epochs)

    def test_CosineAnnealingWarmRestarts_lr1(self):
        iters = 100
        eta_min = 1e-10
        T_mults = [1, 2, 4]
        for T_mult in T_mults:
            T_i = 10
            T_cur = 0
            targets = [[0.05], [0.5]]
            scheduler = CosineAnnealingWarmRestarts(self.opt, T_0=T_i, T_mult=T_mult, eta_min=eta_min)
            for _ in range(1, iters, 1):
                T_cur += 1
                if T_cur >= T_i:
                    T_cur = T_cur - T_i
                    T_i = int(T_mult) * T_i
                targets[0] += [eta_min + (0.05 - eta_min) * (1 + math.cos(math.pi * T_cur / T_i)) / 2]
                targets[1] += [eta_min + (0.5 - eta_min) * (1 + math.cos(math.pi * T_cur / T_i)) / 2]
            self._test(scheduler, targets, iters)

    def test_CosineAnnealingWarmRestarts_lr2(self):
        iters = 30
        eta_min = 1e-10
        T_mults = [1, 2, 4]
        for T_mult in T_mults:
            T_i = 10
            T_cur = 0
            targets = [[0.05], [0.5]]
            scheduler = CosineAnnealingWarmRestarts(self.opt, T_0=T_i, T_mult=T_mult, eta_min=eta_min)
            for _ in torch.arange(0.1, iters, 0.1):
                T_cur = round(T_cur + 0.1, 1)
                if T_cur >= T_i:
                    T_cur = T_cur - T_i
                    T_i = int(T_mult) * T_i
                targets[0] += [eta_min + (0.05 - eta_min) * (1 + math.cos(math.pi * T_cur / T_i)) / 2]
                targets[1] += [eta_min + (0.5 - eta_min) * (1 + math.cos(math.pi * T_cur / T_i)) / 2]
            self._test_CosineAnnealingWarmRestarts(scheduler, targets, iters)

    def test_CosineAnnealingWarmRestarts_lr3(self):
        epochs_for_T_mults = [[0, 1, 2, 3, 4, 5, 12, 27, 3, 4, 5, 6, 13],
                              [0, 1, 2, 3, 4, 5, 25, 32, 33, 34, 80, 81, 3],
                              [0, 0.1, 0.2, 0.3, 1.3, 2.3, 17.5, 18.5, 19.5, 29.5, 30.5, 31.5, 50]]
        T_curs_for_T_mults = [[1, 2, 3, 4, 5, 2, 7, 3, 4, 5, 6, 3],
                              [1, 2, 3, 4, 5, 15, 2, 3, 4, 10, 11, 3],
                              [0.1, 0.2, 0.3, 1.3, 2.3, 7.5, 8.5, 9.5, 19.5, 20.5, 21.5, 10]]
        T_is_for_T_mults = [[10, 10, 10, 10, 10, 10, 10, 10, 10, 10, 10, 10],
                            [10, 10, 10, 10, 10, 20, 40, 40, 40, 80, 80, 10],
                            [10, 10, 10, 10, 10, 30, 30, 30, 30, 30, 30, 90]]
        eta_min = 1e-10
        T_mults = [1, 2, 3]
        for epochs, T_mult, T_curs, T_is in zip(epochs_for_T_mults, T_mults, T_curs_for_T_mults, T_is_for_T_mults):
            targets = [[0.05], [0.5]]
            scheduler = CosineAnnealingWarmRestarts(self.opt, T_0=10, T_mult=T_mult, eta_min=eta_min)
            for T_cur, T_i in zip(T_curs, T_is):
                targets[0] += [eta_min + (0.05 - eta_min) * (1 + math.cos(math.pi * T_cur / T_i)) / 2]
                targets[1] += [eta_min + (0.5 - eta_min) * (1 + math.cos(math.pi * T_cur / T_i)) / 2]
            self._test_interleaved_CosineAnnealingWarmRestarts(scheduler, targets, epochs)

    def test_swalr_no_anneal(self):
        epochs, swa_start, swa_lr = 10, 5, 0.01
        initial_lrs = [group['lr'] for group in self.opt.param_groups]
        targets = [[lr] * (swa_start + 1) + [swa_lr] * (epochs - swa_start - 1)
                   for lr in initial_lrs]
        swa_scheduler = SWALR(self.opt, anneal_epochs=1, swa_lr=swa_lr)
        self._test_swalr(swa_scheduler, None, targets, swa_start, epochs)

    def test_swalr_cosine_anneal_after_multiplicative(self):
        # same swa_lr for different param_groups
        epochs, swa_start, swa_lr, anneal_epochs = 15, 5, 0.01, 5
        mult_factor = 0.9
        scheduler = MultiplicativeLR(self.opt, lr_lambda=lambda epoch: mult_factor)
        swa_scheduler = SWALR(self.opt, anneal_epochs=anneal_epochs, swa_lr=swa_lr)

        def anneal_coef(t):
            if t + 1 >= anneal_epochs:
                return 0.
            return (1 + math.cos(math.pi * (t + 1) / anneal_epochs)) / 2

        initial_lrs = [group['lr'] for group in self.opt.param_groups]
        targets_before_swa = [[lr * mult_factor**i for i in range(swa_start + 1)]
                              for lr in initial_lrs]
        swa_epochs = epochs - swa_start - 1
        targets = [lrs + [lrs[-1] * anneal_coef(t) + swa_lr * (1 - anneal_coef(t)) for t in range(swa_epochs)]
                   for lrs in targets_before_swa]

        self._test_swalr(swa_scheduler, scheduler, targets, swa_start, epochs)

    def test_swalr_linear_anneal_after_multiplicative(self):
        # separate swa_lr for different param_groups
        epochs, swa_start, swa_lrs, anneal_epochs = 15, 5, [0.01, 0.02], 4
        mult_factor = 0.9
        scheduler = MultiplicativeLR(self.opt, lr_lambda=lambda epoch: mult_factor)
        swa_scheduler = SWALR(self.opt, anneal_epochs=anneal_epochs,
                              anneal_strategy="linear", swa_lr=swa_lrs)

        def anneal_coef(t):
            if t + 1 >= anneal_epochs:
                return 0.
            return 1 - (t + 1) / anneal_epochs

        initial_lrs = [group['lr'] for group in self.opt.param_groups]
        targets_before_swa = [[lr * mult_factor**i for i in range(swa_start + 1)]
                              for lr in initial_lrs]
        swa_epochs = epochs - swa_start - 1
        targets = [lrs + [lrs[-1] * anneal_coef(t) + swa_lr * (1 - anneal_coef(t)) for t in range(swa_epochs)]
                   for lrs, swa_lr in zip(targets_before_swa, swa_lrs)]

        self._test_swalr(swa_scheduler, scheduler, targets, swa_start, epochs)

    def _test_swalr(self, swa_scheduler, scheduler, targets, swa_start, epochs):
        for epoch in range(epochs):
            for param_group, target in zip(self.opt.param_groups, targets):
                self.assertEqual(target[epoch], param_group['lr'],
                                 msg='LR is wrong in epoch {}: expected {}, got {}'.format(
                                     epoch, target[epoch], param_group['lr']), atol=1e-5, rtol=0)
            if epoch >= swa_start:
                swa_scheduler.step()
            elif scheduler is not None:
                scheduler.step()

    def test_swalr_hypers(self):
        # Test that SWALR raises errors for incorrect hyper-parameters
        with self.assertRaisesRegex(ValueError, "anneal_strategy must"):
            swa_scheduler = SWALR(self.opt, anneal_strategy="exponential", swa_lr=1.)

        with self.assertRaisesRegex(ValueError, "anneal_epochs must"):
            swa_scheduler = SWALR(self.opt, anneal_epochs=-1, swa_lr=1.)
        with self.assertRaisesRegex(ValueError, "anneal_epochs must"):
            swa_scheduler = SWALR(self.opt, anneal_epochs=1.7, swa_lr=1.)
        with self.assertRaisesRegex(ValueError, "swa_lr must"):
            swa_scheduler = SWALR(self.opt, swa_lr=[1., 0.1, 0.01])

    def test_step_lr_state_dict(self):
        self._check_scheduler_state_dict(
            lambda: StepLR(self.opt, gamma=0.1, step_size=3),
            lambda: StepLR(self.opt, gamma=0.01 / 2, step_size=1))

    def test_multi_step_lr_state_dict(self):
        self._check_scheduler_state_dict(
            lambda: MultiStepLR(self.opt, gamma=0.1, milestones=[2, 5, 9]),
            lambda: MultiStepLR(self.opt, gamma=0.01, milestones=[1, 4, 6]))

    def test_exp_step_lr_state_dict(self):
        self._check_scheduler_state_dict(
            lambda: ExponentialLR(self.opt, gamma=0.1),
            lambda: ExponentialLR(self.opt, gamma=0.01))

    def test_cosine_lr_state_dict(self):
        epochs = 10
        eta_min = 1e-10
        self._check_scheduler_state_dict(
            lambda: CosineAnnealingLR(self.opt, T_max=epochs, eta_min=eta_min),
            lambda: CosineAnnealingLR(self.opt, T_max=epochs // 2, eta_min=eta_min / 2),
            epochs=epochs)

    def test_reduce_lr_on_plateau_state_dict(self):
        scheduler = ReduceLROnPlateau(self.opt, mode='min', factor=0.1, patience=2)
        for score in [1.0, 2.0, 3.0, 4.0, 3.0, 4.0, 5.0, 3.0, 2.0, 1.0]:
            scheduler.step(score)
        scheduler_copy = ReduceLROnPlateau(self.opt, mode='max', factor=0.5, patience=10)
        scheduler_copy.load_state_dict(scheduler.state_dict())
        for key in scheduler.__dict__.keys():
            if key not in {'optimizer', 'is_better'}:
                self.assertEqual(scheduler.__dict__[key], scheduler_copy.__dict__[key])

    def test_lambda_lr_state_dict_fn(self):
        scheduler = LambdaLR(self.opt, lr_lambda=lambda x: x)
        state = scheduler.state_dict()
        self.assertIsNone(state['lr_lambdas'][0])

        scheduler_copy = LambdaLR(self.opt, lr_lambda=lambda x: x)
        scheduler_copy.load_state_dict(state)
        for key in scheduler.__dict__.keys():
            if key not in {'optimizer', 'lr_lambdas'}:
                self.assertEqual(scheduler.__dict__[key], scheduler_copy.__dict__[key])

    def test_lambda_lr_state_dict_obj(self):
        scheduler = LambdaLR(self.opt, lr_lambda=LambdaLRTestObject(10))
        state = scheduler.state_dict()
        self.assertIsNotNone(state['lr_lambdas'][0])

        scheduler_copy = LambdaLR(self.opt, lr_lambda=LambdaLRTestObject(-1))
        scheduler_copy.load_state_dict(state)
        for key in scheduler.__dict__.keys():
            if key not in {'optimizer'}:
                self.assertEqual(scheduler.__dict__[key], scheduler_copy.__dict__[key])

    def test_CosineAnnealingWarmRestarts_lr_state_dict(self):
        self._check_scheduler_state_dict(
            lambda: CosineAnnealingWarmRestarts(self.opt, T_0=10, T_mult=2),
            lambda: CosineAnnealingWarmRestarts(self.opt, T_0=100))

    def test_swa_lr_state_dict(self):
        self._check_scheduler_state_dict(
            lambda: SWALR(self.opt, anneal_epochs=3, swa_lr=0.5),
            lambda: SWALR(self.opt, anneal_epochs=10, anneal_strategy="linear", swa_lr=5.))

    def _check_scheduler_state_dict(self, constr, constr2, epochs=10):
        scheduler = constr()
        for _ in range(epochs):
            scheduler.step()
        scheduler_copy = constr2()
        scheduler_copy.load_state_dict(scheduler.state_dict())
        for key in scheduler.__dict__.keys():
            if key != 'optimizer':
                self.assertEqual(scheduler.__dict__[key], scheduler_copy.__dict__[key])
        self.assertEqual(scheduler.get_last_lr(), scheduler_copy.get_last_lr())

    def _test_get_last_lr(self, schedulers, targets, epochs=10):
        if isinstance(schedulers, _LRScheduler):
            schedulers = [schedulers]
        for epoch in range(epochs):
            result = [scheduler.get_last_lr() for scheduler in schedulers]
            [scheduler.step() for scheduler in schedulers]
            target = [[t[epoch] for t in targets]] * len(schedulers)
            for t, r in zip(target, result):
                self.assertEqual(target, result,
                                 msg='LR is wrong in epoch {}: expected {}, got {}'.format(
                                     epoch, t, r), atol=1e-5, rtol=0)

    def _test_with_epoch(self, schedulers, targets, epochs=10):
        if isinstance(schedulers, _LRScheduler):
            schedulers = [schedulers]
        for epoch in range(epochs):
            [scheduler.step(epoch) for scheduler in schedulers]  # step before assert: skip initial lr
            for param_group, target in zip(self.opt.param_groups, targets):
                self.assertEqual(target[epoch], param_group['lr'],
                                 msg='LR is wrong in epoch {}: expected {}, got {}'.format(
                                     epoch, target[epoch], param_group['lr']), atol=1e-5, rtol=0)

    def _test(self, schedulers, targets, epochs=10):
        if isinstance(schedulers, _LRScheduler):
            schedulers = [schedulers]
        for epoch in range(epochs):
            for param_group, target in zip(self.opt.param_groups, targets):
                self.assertEqual(target[epoch], param_group['lr'],
                                 msg='LR is wrong in epoch {}: expected {}, got {}'.format(
                                     epoch, target[epoch], param_group['lr']), atol=1e-5, rtol=0)
            [scheduler.step() for scheduler in schedulers]

    def _test_CosineAnnealingWarmRestarts(self, scheduler, targets, epochs=10):
        for index, epoch in enumerate(torch.arange(0, epochs, 0.1)):
            epoch = round(epoch.item(), 1)
            scheduler.step(epoch)
            for param_group, target in zip(self.opt.param_groups, targets):
                self.assertEqual(target[index], param_group['lr'],
                                 msg='LR is wrong in epoch {}: expected {}, got {}'.format(
                                     epoch, target[index], param_group['lr']), atol=1e-5, rtol=0)

    def _test_interleaved_CosineAnnealingWarmRestarts(self, scheduler, targets, epochs):
        for index, epoch in enumerate(epochs):
            scheduler.step(epoch)
            for param_group, target in zip(self.opt.param_groups, targets):
                self.assertEqual(target[index], param_group['lr'],
                                 msg='LR is wrong in epoch {}: expected {}, got {}'.format(
                                     epoch, target[index], param_group['lr']), atol=1e-5, rtol=0)

    def _test_against_closed_form(self, scheduler, closed_form_scheduler, epochs=10):
        self.setUp()
        targets = []
        for epoch in range(epochs):
            closed_form_scheduler.step(epoch)
            targets.append([group['lr'] for group in self.opt.param_groups])
        self.setUp()
        for epoch in range(epochs):
            scheduler.step()
            for i, param_group in enumerate(self.opt.param_groups):
                self.assertEqual(targets[epoch][i], param_group['lr'],
                                 msg='LR is wrong in epoch {}: expected {}, got {}'.format(
                                     epoch, targets[epoch][i], param_group['lr']), atol=1e-5, rtol=0)

    def _test_reduce_lr_on_plateau(self, schedulers, targets, metrics, epochs=10, verbose=False):
        if isinstance(schedulers, _LRScheduler) or isinstance(schedulers, ReduceLROnPlateau):
            schedulers = [schedulers]
        for epoch in range(epochs):
            for scheduler in schedulers:
                if isinstance(scheduler, ReduceLROnPlateau):
                    scheduler.step(metrics[epoch])
                else:
                    scheduler.step()
            if verbose:
                print('epoch{}:\tlr={}'.format(epoch, self.opt.param_groups[0]['lr']))
            for param_group, target in zip(self.opt.param_groups, targets):
                self.assertEqual(target[epoch], param_group['lr'],
                                 msg='LR is wrong in epoch {}: expected {}, got {}'.format(
                                     epoch, target[epoch], param_group['lr']), atol=1e-5, rtol=0)

    def _test_cycle_lr(self, scheduler, lr_targets, momentum_targets, batch_iterations, verbose=False, use_beta1=False):
        for batch_num in range(batch_iterations):
            if verbose:
                if 'momentum' in self.opt.param_groups[0].keys():
                    print('batch{}:\tlr={},momentum={}'.format(batch_num, self.opt.param_groups[0]['lr'],
                                                               self.opt.param_groups[0]['momentum']))
                elif use_beta1 and 'betas' in self.opt.param_groups[0].keys():
                    print('batch{}:\tlr={},beta1={}'.format(batch_num, self.opt.param_groups[0]['lr'],
                                                            self.opt.param_groups[0]['betas'][0]))
                else:
                    print('batch{}:\tlr={}'.format(batch_num, self.opt.param_groups[0]['lr']))

            for param_group, lr_target, momentum_target in zip(self.opt.param_groups, lr_targets, momentum_targets):
                self.assertEqual(
                    lr_target[batch_num], param_group['lr'],
                    msg='LR is wrong in batch_num {}: expected {}, got {}'.format(
                        batch_num, lr_target[batch_num], param_group['lr']), atol=1e-5, rtol=0)

                if use_beta1 and 'betas' in param_group.keys():
                    self.assertEqual(
                        momentum_target[batch_num], param_group['betas'][0],
                        msg='Beta1 is wrong in batch_num {}: expected {}, got {}'.format(
                            batch_num, momentum_target[batch_num], param_group['betas'][0]), atol=1e-5, rtol=0)
                elif 'momentum' in param_group.keys():
                    self.assertEqual(
                        momentum_target[batch_num], param_group['momentum'],
                        msg='Momentum is wrong in batch_num {}: expected {}, got {}'.format(
                            batch_num, momentum_target[batch_num], param_group['momentum']), atol=1e-5, rtol=0)
            scheduler.step()

    def test_cosine_then_cyclic(self):
        # https://github.com/pytorch/pytorch/issues/21965

        max_lr = 0.3
        base_lr = 0.1
        optim_lr = 0.5

        model = torch.nn.Linear(2, 1)
        optimizer = torch.optim.SGD(model.parameters(), lr=optim_lr)
        lr_scheduler_1 = torch.optim.lr_scheduler.CosineAnnealingLR(optimizer, T_max=20, eta_min=0.1)
        lr_scheduler_2 = torch.optim.lr_scheduler.CyclicLR(
            optimizer, base_lr=base_lr, max_lr=max_lr, step_size_up=1, step_size_down=3
        )

        for i in range(40):
            if i <= lr_scheduler_1.T_max:
                lr_scheduler_1.step()
            else:
                lr_scheduler_2.step()
            last_lr = optimizer.param_groups[0]["lr"]

        self.assertLessEqual(last_lr, max_lr)


class SWATestDNN(torch.nn.Module):
    def __init__(self, input_features):
        super(SWATestDNN, self).__init__()
        self.n_features = 100
        self.fc1 = torch.nn.Linear(input_features, self.n_features)
        self.bn = torch.nn.BatchNorm1d(self.n_features)

    def compute_preactivation(self, x):
        return self.fc1(x)

    def forward(self, x):
        x = self.fc1(x)
        x = self.bn(x)
        return x


class SWATestCNN(torch.nn.Module):
    def __init__(self, input_channels):
        super(SWATestCNN, self).__init__()
        self.n_features = 10
        self.conv1 = torch.nn.Conv2d(input_channels, self.n_features, kernel_size=3, padding=1)
        self.bn = torch.nn.BatchNorm2d(self.n_features, momentum=0.3)

    def compute_preactivation(self, x):
        return self.conv1(x)

    def forward(self, x):
        x = self.conv1(x)
        x = self.bn(x)
        return x


class TestSWAUtils(TestCase):

    def _test_averaged_model(self, net_device, swa_device):
        dnn = torch.nn.Sequential(
            torch.nn.Conv2d(1, 5, kernel_size=3),
            torch.nn.ReLU(),
            torch.nn.MaxPool2d(kernel_size=2),
            torch.nn.BatchNorm2d(5, momentum=0.3),
            torch.nn.Conv2d(5, 2, kernel_size=3),
            torch.nn.ReLU(),
            torch.nn.Linear(5, 5),
            torch.nn.ReLU(),
            torch.nn.Linear(5, 10)
        ).to(net_device)

        averaged_dnn = AveragedModel(dnn, device=swa_device)
        averaged_params = [torch.zeros_like(param) for param in dnn.parameters()]
        n_updates = 10
        for i in range(n_updates):
            for p, p_avg in zip(dnn.parameters(), averaged_params):
                p.detach().add_(torch.randn_like(p))
                p_avg += p.detach() / n_updates
            averaged_dnn.update_parameters(dnn)

        for p_avg, p_swa in zip(averaged_params, averaged_dnn.parameters()):
            self.assertEqual(p_avg, p_swa)
            # Check that AveragedModel is on the correct device
            self.assertTrue(p_swa.device == swa_device)
            self.assertTrue(p.device == net_device)
        self.assertTrue(averaged_dnn.n_averaged.device == swa_device)

    def test_averaged_model_all_devices(self):
        cpu = torch.device("cpu")
        self._test_averaged_model(cpu, cpu)
        if torch.cuda.is_available():
            cuda = torch.device(0)
            self._test_averaged_model(cuda, cpu)
            self._test_averaged_model(cpu, cuda)
            self._test_averaged_model(cuda, cuda)

    def test_averaged_model_mixed_device(self):
        if not torch.cuda.is_available():
            return
        dnn = torch.nn.Sequential(
            torch.nn.Conv2d(1, 5, kernel_size=3),
            torch.nn.Linear(5, 10)
        )
        dnn[0].cuda()
        dnn[1].cpu()
        averaged_dnn = AveragedModel(dnn)
        averaged_params = [torch.zeros_like(param) for param in dnn.parameters()]
        n_updates = 10
        for i in range(n_updates):
            for p, p_avg in zip(dnn.parameters(), averaged_params):
                p.detach().add_(torch.randn_like(p))
                p_avg += p.detach() / n_updates
            averaged_dnn.update_parameters(dnn)

        for p_avg, p_swa in zip(averaged_params, averaged_dnn.parameters()):
            self.assertEqual(p_avg, p_swa)
            # Check that AveragedModel is on the correct device
            self.assertTrue(p_avg.device == p_swa.device)

    def test_averaged_model_state_dict(self):
        dnn = torch.nn.Sequential(
            torch.nn.Conv2d(1, 5, kernel_size=3),
            torch.nn.Linear(5, 10)
        )
        averaged_dnn = AveragedModel(dnn)
        averaged_dnn2 = AveragedModel(dnn)
        n_updates = 10
        for i in range(n_updates):
            for p in dnn.parameters():
                p.detach().add_(torch.randn_like(p))
            averaged_dnn.update_parameters(dnn)
        averaged_dnn2.load_state_dict(averaged_dnn.state_dict())
        for p_swa, p_swa2 in zip(averaged_dnn.parameters(), averaged_dnn2.parameters()):
            self.assertEqual(p_swa, p_swa2)
        self.assertTrue(averaged_dnn.n_averaged == averaged_dnn2.n_averaged)

    def test_averaged_model_exponential(self):
        # Test AveragedModel with EMA as avg_fn
        dnn = torch.nn.Sequential(
            torch.nn.Conv2d(1, 5, kernel_size=3),
            torch.nn.Linear(5, 10)
        )
        alpha = 0.9

        def avg_fn(p_avg, p, n_avg):
            return alpha * p_avg + (1 - alpha) * p
        averaged_dnn = AveragedModel(dnn, avg_fn=avg_fn)
        averaged_params = [torch.zeros_like(param) for param in dnn.parameters()]
        n_updates = 10
        for i in range(n_updates):
            updated_averaged_params = []
            for p, p_avg in zip(dnn.parameters(), averaged_params):
                p.detach().add_(torch.randn_like(p))
                if i == 0:
                    updated_averaged_params.append(p.clone())
                else:
                    updated_averaged_params.append((p_avg * alpha +
                                                   p * (1 - alpha)).clone())
            averaged_dnn.update_parameters(dnn)
            averaged_params = updated_averaged_params

        for p_avg, p_swa in zip(averaged_params, averaged_dnn.parameters()):
            self.assertEqual(p_avg, p_swa)

    def test_averaged_model_exponential_use_state_dict(self):
        # Test AveragedModel with EMA as avg_fn and use_state_dict as True.
        dnn = torch.nn.Sequential(
            torch.nn.Conv2d(1, 5, kernel_size=3),
            torch.nn.BatchNorm2d(5, momentum=0.3),
            torch.nn.Linear(5, 10)
        )
        alpha = 0.9

        def avg_fn(p_avg, p, n_avg):
            return alpha * p_avg + (1 - alpha) * p
        averaged_dnn = AveragedModel(dnn, avg_fn=avg_fn, mode='state_dict')
        averaged_params = [torch.zeros_like(param) for param in dnn.state_dict().values()
                           if param.size() != torch.Size([])]
        n_updates = 10
        for i in range(n_updates):
            updated_averaged_params = []
            for p, p_avg in zip(dnn.state_dict().values(), averaged_params):
                if p.size() == torch.Size([]):
                    continue
                p.detach().add_(torch.randn_like(p))
                if i == 0:
                    updated_averaged_params.append(p.clone())
                else:
                    updated_averaged_params.append((p_avg * alpha +
                                                   p * (1 - alpha)).clone())
            averaged_dnn.update_parameters(dnn)
            averaged_params = updated_averaged_params

        for p_avg, p_swa in zip(averaged_params, averaged_dnn.module.state_dict().values()):
            self.assertEqual(p_avg, p_swa)

    def _test_update_bn(self, dnn, dl_x, dl_xy, cuda):

        preactivation_sum = torch.zeros(dnn.n_features)
        preactivation_squared_sum = torch.zeros(dnn.n_features)
        if cuda:
            preactivation_sum = preactivation_sum.cuda()
            preactivation_squared_sum = preactivation_squared_sum.cuda()
        total_num = 0
        for x in dl_x:
            x = x[0]
            if cuda:
                x = x.cuda()

            dnn.forward(x)
            preactivations = dnn.compute_preactivation(x)
            if len(preactivations.shape) == 4:
                preactivations = preactivations.transpose(1, 3)
            preactivations = preactivations.contiguous().view(-1, dnn.n_features)
            total_num += preactivations.shape[0]

            preactivation_sum += torch.sum(preactivations, dim=0)
            preactivation_squared_sum += torch.sum(preactivations**2, dim=0)

        preactivation_mean = preactivation_sum / total_num
        preactivation_var = preactivation_squared_sum / total_num
        preactivation_var = preactivation_var - preactivation_mean**2

        update_bn(dl_xy, dnn, device=x.device)
        self.assertEqual(preactivation_mean, dnn.bn.running_mean)
        self.assertEqual(preactivation_var, dnn.bn.running_var, atol=1e-1, rtol=0)

        def _reset_bn(module):
            if issubclass(module.__class__,
                          torch.nn.modules.batchnorm._BatchNorm):
                module.running_mean = torch.zeros_like(module.running_mean)
                module.running_var = torch.ones_like(module.running_var)
        # reset batch norm and run update_bn again
        dnn.apply(_reset_bn)
        update_bn(dl_xy, dnn, device=x.device)
        self.assertEqual(preactivation_mean, dnn.bn.running_mean)
        self.assertEqual(preactivation_var, dnn.bn.running_var, atol=1e-1, rtol=0)
        # using the dl_x loader instead of dl_xy
        dnn.apply(_reset_bn)
        update_bn(dl_x, dnn, device=x.device)
        self.assertEqual(preactivation_mean, dnn.bn.running_mean)
        self.assertEqual(preactivation_var, dnn.bn.running_var, atol=1e-1, rtol=0)

    def test_update_bn_dnn(self):
        # Test update_bn for a fully-connected network with BatchNorm1d
        objects, input_features = 100, 5
        x = torch.rand(objects, input_features)
        y = torch.rand(objects)
        ds_x = torch.utils.data.TensorDataset(x)
        ds_xy = torch.utils.data.TensorDataset(x, y)
        dl_x = torch.utils.data.DataLoader(ds_x, batch_size=5, shuffle=True)
        dl_xy = torch.utils.data.DataLoader(ds_xy, batch_size=5, shuffle=True)
        dnn = SWATestDNN(input_features=input_features)
        dnn.train()
        self._test_update_bn(dnn, dl_x, dl_xy, False)
        if torch.cuda.is_available():
            dnn = SWATestDNN(input_features=input_features)
            dnn.train()
            self._test_update_bn(dnn.cuda(), dl_x, dl_xy, True)
        self.assertTrue(dnn.training)

    def test_update_bn_cnn(self):
        # Test update_bn for convolutional network and BatchNorm2d
        objects = 100
        input_channels = 3
        height, width = 5, 5
        x = torch.rand(objects, input_channels, height, width)
        y = torch.rand(objects)
        ds_x = torch.utils.data.TensorDataset(x)
        ds_xy = torch.utils.data.TensorDataset(x, y)
        dl_x = torch.utils.data.DataLoader(ds_x, batch_size=5, shuffle=True)
        dl_xy = torch.utils.data.DataLoader(ds_xy, batch_size=5, shuffle=True)
        dnn = SWATestCNN(input_channels=input_channels)
        dnn.train()
        self._test_update_bn(dnn, dl_x, dl_xy, False)
        if torch.cuda.is_available():
            dnn = SWATestCNN(input_channels=input_channels)
            dnn.train()
            self._test_update_bn(dnn.cuda(), dl_x, dl_xy, True)
        self.assertTrue(dnn.training)

    def test_bn_update_eval_momentum(self):
        # check that update_bn preserves eval mode
        objects = 100
        input_channels = 3
        height, width = 5, 5
        x = torch.rand(objects, input_channels, height, width)
        ds_x = torch.utils.data.TensorDataset(x)
        dl_x = torch.utils.data.DataLoader(ds_x, batch_size=5, shuffle=True)
        dnn = SWATestCNN(input_channels=input_channels)
        dnn.eval()
        update_bn(dl_x, dnn)
        self.assertFalse(dnn.training)

        # check that momentum is preserved
        self.assertEqual(dnn.bn.momentum, 0.3)


if __name__ == '__main__':
    run_tests()<|MERGE_RESOLUTION|>--- conflicted
+++ resolved
@@ -652,14 +652,6 @@
                     [param], lr=1e-1, initial_accumulator_value=0.1
                 )
             )
-<<<<<<< HEAD
-            self._test_complex_optimizer(
-                lambda param: optimizer(
-                    [param], lr=1e-1, initial_accumulator_value=0.1, weight_decay=1
-                )
-            )
-=======
->>>>>>> 0b2f68ea
 
     def test_adamax(self):
         for optimizer in [optim.Adamax, optim_mt.Adamax]:
