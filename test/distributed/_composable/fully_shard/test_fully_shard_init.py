# Owner(s): ["oncall: distributed"]

import copy
import sys
from typing import Optional

import torch
import torch.distributed as dist
import torch.distributed.fsdp._traversal_utils as traversal_utils
import torch.nn as nn
from torch.distributed._composable import fully_shard
from torch.distributed.fsdp import BackwardPrefetch, FullyShardedDataParallel as FSDP
from torch.distributed.fsdp._common_utils import _is_fsdp_flattened, clean_tensor_name
<<<<<<< HEAD
from torch.distributed.fsdp.wrap import _WrapPolicy, LambdaWrapPolicy, ModuleWrapPolicy
=======
from torch.distributed.fsdp.wrap import _Policy, ModuleWrapPolicy
>>>>>>> 1c2496f8
from torch.testing._internal.common_dist_composable import (
    CompositeParamModel,
    FakeSequential,
    NestedSequentialModel,
    UnitModule,
)
from torch.testing._internal.common_distributed import skip_if_lt_x_gpu
from torch.testing._internal.common_fsdp import FSDPTest
from torch.testing._internal.common_utils import run_tests, TEST_WITH_DEV_DBG_ASAN

if not dist.is_available():
    print("Distributed not available, skipping tests", file=sys.stderr)
    sys.exit(0)

if TEST_WITH_DEV_DBG_ASAN:
    print(
        "Skip dev-asan as torch + multiprocessing spawn have known issues",
        file=sys.stderr,
    )
    sys.exit(0)


class TestInitialization(FSDPTest):
    """Tests ``fully_shard`` initialization."""

    @property
    def world_size(self) -> int:
        return 2

    @skip_if_lt_x_gpu(2)
    def test_policy(self):
        """Tests passing a ``policy`` for pseudo-auto-wrapping."""

        def lambda_fn(module: nn.Module):
            if isinstance(module, nn.Sequential):
                return True
            elif isinstance(module, FakeSequential):
                return {"backward_prefetch": BackwardPrefetch.BACKWARD_POST}
            return False

        self.run_subtests(
            {
                "policy": [
                    None,
                    ModuleWrapPolicy({UnitModule}),
                    ModuleWrapPolicy({nn.Sequential}),
                    LambdaWrapPolicy(lambda_fn),
                ],
            },
            self._test_policy,
        )

    def _test_policy(self, policy: Optional[_Policy]):
        use_nested_sequential_model = "Sequential" in getattr(
            policy, "_module_classes_str", ""
        )
        local_model = (
            NestedSequentialModel(torch.device("cuda"))
            if use_nested_sequential_model
            else CompositeParamModel(torch.device("cuda"))
        )
        fsdp_wrapped_model = FSDP(
            copy.deepcopy(local_model),
            auto_wrap_policy=policy,
            use_orig_params=True,
        )
        composable_module = copy.deepcopy(local_model)
        fully_shard(
            composable_module,
            policy=policy,
        )
        self._test_fully_shard_construction(
            local_model,
            fsdp_wrapped_model,
            composable_module,
        )

    @skip_if_lt_x_gpu(2)
    def test_manual_fully_shard(self):
        """Tests manually applying ``fully_shard``."""
        local_model = CompositeParamModel(torch.device("cuda"))
        fsdp_wrapped_model = copy.deepcopy(local_model)
        fsdp_wrapped_model.u2 = FSDP(fsdp_wrapped_model.u2, use_orig_params=True)
        fsdp_wrapped_model = FSDP(fsdp_wrapped_model, use_orig_params=True)
        composable_module = copy.deepcopy(local_model)
        fully_shard(composable_module.u2)
        fully_shard(composable_module)
        self._test_fully_shard_construction(
            local_model,
            fsdp_wrapped_model,
            composable_module,
        )

    def _test_fully_shard_construction(
        self,
        local_model: nn.Module,
        fsdp_wrapped_model: FSDP,
        composable_module: nn.Module,
    ):
        # Check that the composable module has the same names as the local
        # model and the same sharded parameters as the FSDP-wrapped model
        for (
            (local_name, _),
            (composable_name, composable_param),
            (_, fsdp_wrapped_param),
        ) in zip(
            local_model.named_parameters(),
            composable_module.named_parameters(),
            fsdp_wrapped_model.named_parameters(),
        ):
            self.assertEqual(local_name, composable_name)
            self.assertEqual(fsdp_wrapped_param, composable_param)

        # Check that the composable module has the same  `FlatParameter`
        # construction as the FSDP-wrapped model
        composable_handles = traversal_utils._get_fsdp_handles(composable_module)
        fsdp_wrapped_handles = traversal_utils._get_fsdp_handles(fsdp_wrapped_model)
        self.assertEqual(len(composable_handles), len(fsdp_wrapped_handles))
        for composable_handle, fsdp_wrapped_handle in zip(
            composable_handles, fsdp_wrapped_handles
        ):
            self.assertEqual(
                composable_handle.flat_param.shape, fsdp_wrapped_handle.flat_param.shape
            )
            self.assertEqual(
                composable_handle.flat_param._fqns,
                fsdp_wrapped_handle.flat_param._fqns,
            )

        # Check that the composable module does not add any wrapper class
        local_module_classes = set()
        composable_module_classes = set()
        for submodule in local_model.modules():
            local_module_classes.add(type(submodule))
        for submodule in composable_module.modules():
            composable_module_classes.add(type(submodule))
        self.assertEqual(local_module_classes, composable_module_classes)

        # Check that the composable module has the same FSDP states with the
        # same attributes (mainly checking backward prefetch since the lambda
        # wrap policy overrides it for `FakeSequential`)
        wrapper_states = traversal_utils._get_fsdp_states(fsdp_wrapped_model)
        composable_states = traversal_utils._get_fsdp_states(composable_module)
        self.assertEqual(len(wrapper_states), len(composable_states))
        for wrapper_state, composable_state in zip(wrapper_states, composable_states):
            self.assertEqual(
                wrapper_state.sharding_strategy, composable_state.sharding_strategy
            )
            self.assertEqual(
                wrapper_state.backward_prefetch, composable_state.backward_prefetch
            )

    @skip_if_lt_x_gpu(2)
    def test_device_id(self):
        """Tests passing a ``device_id``."""
        cpu_device = torch.device("cpu")
        composable_module = CompositeParamModel(device=cpu_device)
        for param in composable_module.parameters():
            assert (
                param.device == cpu_device
            ), "Expects module to be initialized on CPU for this unit test"
        fully_shard(
            composable_module,
            policy=ModuleWrapPolicy({UnitModule}),
            device_id=self.rank,
        )
        for param in composable_module.parameters():
            self.assertEqual(param.device, torch.device("cuda", self.rank))

    @skip_if_lt_x_gpu(2)
    def test_sync_module_states(self):
        """Tests passing ``sync_module_states=True``."""
        local_model = CompositeParamModel(device=torch.device("cuda"))
        composable_module = copy.deepcopy(local_model)
        # Check that the parameters are broadcast from rank 0 by comparing
        # against an equivalent FSDP-wrapped module
        if self.rank != 0:
            for param in composable_module.parameters():
                with torch.no_grad():
                    param.zero_()
        policy = ModuleWrapPolicy({UnitModule})
        fsdp_wrapped_model = FSDP(
            copy.deepcopy(local_model),
            auto_wrap_policy=policy,
            use_orig_params=True,
        )
        fully_shard(
            composable_module,
            policy=policy,
            sync_module_states=True,
        )
        for composable_param, fsdp_wrapped_param in zip(
            composable_module.parameters(),
            fsdp_wrapped_model.parameters(),
        ):
            self.assertEqual(composable_param, fsdp_wrapped_param)

    @skip_if_lt_x_gpu(2)
    def test_materialize_meta_module(self):
        """Tests materializing a meta-device module."""

        def _param_init_fn(module: nn.Module):
            """
            This is an example ``param_init_fn`` for composable FSDP.

            TODO: This function is not satisfactory because:
            (1) This requires guarding with ``_is_fsdp_flattened()``. This
            guard is needed to avoid re-initializing parameters for nested
            cases since some initialization methods strictly require non-1D
            shape (e.g. ``kaiming_uniform_()``), while FSDP replaces the
            original parameters with their 1D shards.
            (2) This requires module-by-module traversal and manual ``setattr``
            usage as opposed to first calling ``module.to_empty()`` and then
            initializing each parameter after. The latter will override the
            initialization of already-initialized nested parameters. In other
            words, this parameter initialization function must strictly modify
            only the parameters on meta device.
            """
            torch.manual_seed(0)
            for submodule in module.modules():
                for param_name, param in submodule.named_parameters(recurse=False):
                    if not _is_fsdp_flattened(param) and param.is_meta:
                        materialized_param = nn.Parameter(
                            torch.empty_like(param, device=torch.device("cuda"))
                        )
                        nn.init.uniform_(materialized_param)
                        setattr(submodule, param_name, materialized_param)

        composable_module = CompositeParamModel(device=torch.device("meta"))
        meta_model = CompositeParamModel(device=torch.device("meta"))
        fsdp_wrapped_model = FSDP(
            meta_model,
            auto_wrap_policy=ModuleWrapPolicy({UnitModule}),
            param_init_fn=_param_init_fn,
            use_orig_params=True,
        )
        fully_shard(
            composable_module,
            policy=ModuleWrapPolicy({UnitModule}),
            param_init_fn=_param_init_fn,
        )
        for (
            (composable_param_name, composable_param),
            (fsdp_wrapped_param_name, fsdp_wrapped_param),
        ) in zip(
            composable_module.named_parameters(),
            fsdp_wrapped_model.named_parameters(),
        ):
            self.assertEqual(
                composable_param_name, clean_tensor_name(fsdp_wrapped_param_name)
            )
            self.assertEqual(
                composable_param.device,
                torch.device("cuda", torch.cuda.current_device()),
            )
            self.assertEqual(composable_param, fsdp_wrapped_param)

    @skip_if_lt_x_gpu(2)
    def test_nested_fully_shard_shared_state(self):
        """
        Tests that nested applications of ``fully_shard`` share the expected
        data structure state.
        """
        self.run_subtests(
            {"use_policy": [False, True]},
            self._test_nested_fully_shard_shared_state,
        )

    def _test_nested_fully_shard_shared_state(self, use_policy: bool):
        device = torch.device("cuda")
        composable_module = CompositeParamModel(device=device)
        if use_policy:
            fully_shard(composable_module, policy=ModuleWrapPolicy({UnitModule}))
        else:
            fully_shard(composable_module.u1)
            fully_shard(composable_module.u2)
            fully_shard(composable_module)

        # Run a forward pass to trigger lazy initialization
        inp = torch.randn((2, 100), device=device)
        composable_module(inp)

        # Check that all modules with `fully_shard` applied share the same data
        # structure state for the structures with the given names (there is no
        # need to check all of them to verify that the sharing worked).
        # NOTE: This check only requires that the data structure state is
        # shared. Namely, sharing the FSDP state object itself is sufficient
        # but not necessary.
        data_structure_names = [
            "_exec_order_data",
            "_free_event_queue",
            "_pre_unshard_stream",
            "_unshard_stream",
            "_post_backward_stream",
            "_default_stream",
        ]
        for data_structure_name in data_structure_names:
            all_structures = set()
            for module in (
                composable_module.u1,
                composable_module.u2,
                composable_module,
            ):
                all_structures.add(
                    id(getattr(fully_shard.state(module), data_structure_name))
                )
            self.assertEqual(len(all_structures), 1)


if __name__ == "__main__":
    run_tests()<|MERGE_RESOLUTION|>--- conflicted
+++ resolved
@@ -11,11 +11,7 @@
 from torch.distributed._composable import fully_shard
 from torch.distributed.fsdp import BackwardPrefetch, FullyShardedDataParallel as FSDP
 from torch.distributed.fsdp._common_utils import _is_fsdp_flattened, clean_tensor_name
-<<<<<<< HEAD
-from torch.distributed.fsdp.wrap import _WrapPolicy, LambdaWrapPolicy, ModuleWrapPolicy
-=======
-from torch.distributed.fsdp.wrap import _Policy, ModuleWrapPolicy
->>>>>>> 1c2496f8
+from torch.distributed.fsdp.wrap import _Policy, CustomPolicy, ModuleWrapPolicy
 from torch.testing._internal.common_dist_composable import (
     CompositeParamModel,
     FakeSequential,
@@ -62,7 +58,7 @@
                     None,
                     ModuleWrapPolicy({UnitModule}),
                     ModuleWrapPolicy({nn.Sequential}),
-                    LambdaWrapPolicy(lambda_fn),
+                    CustomPolicy(lambda_fn),
                 ],
             },
             self._test_policy,
