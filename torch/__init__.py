--- conflicted
+++ resolved
@@ -1542,13 +1542,7 @@
             backend: Union[str, Callable] = "inductor",
             mode: Union[str, None] = None,
             options: Optional[Dict[str, Union[str, builtins.int, builtins.bool]]] = None,
-<<<<<<< HEAD
-            disable: builtins.bool = False,
-            trainstep: builtins.bool = False,
-            fake_mode=None) -> Callable:
-=======
             disable: builtins.bool = False) -> Callable:
->>>>>>> f95c9370
     """
     Optimizes given model/function using TorchDynamo and specified backend.
 
@@ -1576,11 +1570,6 @@
         - `trace.graph_diagram` which will show you a picture of your graph after fusion
         - For inductor you can see the full list of configs that it supports by calling `torch._inductor.list_options()`
        disable (bool): Turn torch.compile() into a no-op for testing
-<<<<<<< HEAD
-       trainstep (bool): Supercedes (and implies) fullgraph=True, but supports .backward() and optimizer compilation.
-       fake_mode (Optional[FakeMode]): If using deferred initialization, provide the FakeMode.
-=======
->>>>>>> f95c9370
 
     Example::
 
@@ -1612,13 +1601,7 @@
     if backend == "inductor":
         backend = _TorchCompileInductorWrapper(mode, options, dynamic)
 
-<<<<<<< HEAD
-    return torch._dynamo.optimize(
-        backend=backend, nopython=fullgraph, dynamic=dynamic, disable=disable, trainstep=trainstep, fake_mode=fake_mode
-    )(model)
-=======
     return torch._dynamo.optimize(backend=backend, nopython=fullgraph, dynamic=dynamic, disable=disable)(model)
->>>>>>> f95c9370
 
 
 def _register_device_module(device_type, module):
