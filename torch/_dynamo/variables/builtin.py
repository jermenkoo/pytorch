import functools
import inspect
import itertools
import logging
import math
import operator
import types
from typing import Dict, List

import torch
from torch import sym_float, sym_int

from .. import config, variables
from ..allowed_functions import is_allowed
from ..exc import (
    AttributeMutationError,
    unimplemented,
    Unsupported,
    UserError,
    UserErrorType,
)
from ..guards import GuardBuilder
from ..replay_record import DummyModule
from ..source import AttrSource, is_constant_source, SuperSource, TypeSource
from ..utils import (
    build_checkpoint_variable,
    check_constant_args,
    check_numpy_ndarray_args,
    check_unspec_python_args,
    guard_if_dyn,
    is_utils_checkpoint,
    istype,
    proxy_args_kwargs,
    specialize_args_kwargs,
)
from .base import MutableLocal, typestr, VariableTracker
from .constant import ConstantVariable, EnumVariable
from .dicts import ConstDictVariable
from .lists import (
    BaseListVariable,
    ListIteratorVariable,
    ListVariable,
    SizeVariable,
    TupleIteratorVariable,
    TupleVariable,
)
from .tensor import FakeItemVariable, SymNodeVariable, UnspecializedPythonVariable
from .user_defined import UserDefinedVariable

log = logging.getLogger(__name__)


class BuiltinVariable(VariableTracker):
    @staticmethod
    @functools.lru_cache(None)
    def _constant_fold_functions():
        fns = {
            abs,
            all,
            any,
            bool,
            callable,
            chr,
            divmod,
            float,
            int,
            len,
            max,
            min,
            ord,
            pow,
            repr,
            round,
            set,
            str,
            str.format,
            sum,
            type,
            operator.pos,
            operator.neg,
            operator.not_,
            operator.invert,
            operator.pow,
            operator.mul,
            operator.matmul,
            operator.floordiv,
            operator.truediv,
            operator.mod,
            operator.add,
            operator.sub,
            operator.getitem,
            operator.lshift,
            operator.rshift,
            operator.and_,
            operator.or_,
            operator.xor,
            operator.ipow,
            operator.imul,
            operator.imatmul,
            operator.ifloordiv,
            operator.itruediv,
            operator.imod,
            operator.iadd,
            operator.isub,
            operator.ilshift,
            operator.irshift,
            operator.iand,
            operator.ixor,
            operator.ior,
            operator.index,
        }
        fns.update(x for x in math.__dict__.values() if isinstance(x, type(math.sqrt)))
        return fns

    def can_constant_fold_through(self):
        return self.fn in self._constant_fold_functions()

    @staticmethod
    @functools.lru_cache(None)
    def _fx_graph_functions():
        fns = {
            operator.pos,
            operator.neg,
            operator.not_,
            operator.invert,
            operator.pow,
            operator.mul,
            operator.matmul,
            operator.floordiv,
            operator.truediv,
            operator.mod,
            operator.add,
            operator.sub,
            operator.getitem,
            operator.lshift,
            operator.rshift,
            operator.and_,
            operator.or_,
            operator.xor,
            operator.ipow,
            operator.imul,
            operator.imatmul,
            operator.ifloordiv,
            operator.itruediv,
            operator.imod,
            operator.iadd,
            operator.isub,
            operator.ilshift,
            operator.irshift,
            operator.iand,
            operator.ixor,
            operator.ior,
        }
        return fns

    @staticmethod
    @functools.lru_cache(None)
    def _binops():
        # function -> ([forward name, reverse name, in-place name], in-place op)
        fns = {
            operator.add: (["__add__", "__radd__", "__iadd__"], operator.iadd),
            operator.sub: (["__sub__", "__rsub__", "__isub__"], operator.isub),
            operator.mul: (["__mul__", "__rmul__", "__imul__"], operator.imul),
            operator.truediv: (
                ["__truediv__", "__rtruediv__", "__itruediv__"],
                operator.itruediv,
            ),
            operator.floordiv: (
                ["__floordiv__", "__rfloordiv__", "__ifloordiv__"],
                operator.ifloordiv,
            ),
            operator.mod: (["__mod__", "__rmod__", "__imod__"], operator.imod),
            pow: (["__pow__", "__rpow__", "__ipow__"], operator.ipow),
            operator.pow: (["__pow__", "__rpow__", "__ipow__"], operator.ipow),
            # NB: The follow binary operators are not supported for now, since the
            # corresponding magic methods aren't defined on SymInt / SymFloat:
            # operator.matmul
            # divmod
            # operator.lshift
            # operator.rshift
            # operator.and_
            # operator.or_
            # operator.xor
        }
        return fns

    @staticmethod
    @functools.lru_cache(None)
    def _binop_handlers():
        # Multiple dispatch mechanism defining custom binop behavior for certain type
        # combinations. Handlers are attempted in order, and will be used if the type checks
        # match. They are expected to have the signature:
        # fn(tx, arg0: VariableTracker, arg1: VariableTracker, options) -> VariableTracker

        # Override table contains: op_fn -> [list of handlers]
        op_handlers = {}
        for (
            op,
            (magic_method_names, in_place_op),
        ) in BuiltinVariable._binops().items():
            op_handlers[op] = []
            op_handlers[in_place_op] = []

            forward_name, reverse_name, inplace_name = magic_method_names

            # User-defined args (highest precedence)
            def user_defined_handler(
                tx,
                a,
                b,
                options,
                forward_name=forward_name,
                reverse_name=reverse_name,
            ):
                # Manually handle reversing logic if needed (e.g. call __radd__)

                # TODO: If we expand this to handle tensor args, we need to manually
                # handle cases like this:
                #
                # class A(int):
                #     def __radd__(self, other):
                #         print("woof")
                # torch.randn(3) + A(3)
                #
                # In this example, A.__radd__() is not called -> nothing is printed, because
                # Tensor.__add__ only does a subtype test against int, ignoring the subclass.
                # To be fully correct, we should not call A.__radd__() here, and there may be
                # other cases to reason about and add exceptions for.
                if isinstance(a, UserDefinedVariable):
                    return a.call_method(tx, forward_name, [b], {})
                else:
                    return b.call_method(tx, reverse_name, [a], {})

            op_handlers[op].append(
                ((UserDefinedVariable, VariableTracker), user_defined_handler)
            )
            op_handlers[op].append(
                ((VariableTracker, UserDefinedVariable), user_defined_handler)
            )

            def user_defined_inplace_handler(
                tx, a, b, options, forward_name=inplace_name
            ):
                return a.call_method(tx, forward_name, [b], {})

            op_handlers[in_place_op].append(
                ((UserDefinedVariable, VariableTracker), user_defined_inplace_handler)
            )
            op_handlers[in_place_op].append(
                ((VariableTracker, UserDefinedVariable), user_defined_inplace_handler)
            )

            # Dynamic shape args
            def dynamic_handler(tx, a, b, options, fn=op):
                from .builder import wrap_fx_proxy

                return wrap_fx_proxy(
                    tx,
                    tx.output.create_proxy(
                        "call_function", fn, *proxy_args_kwargs([a, b], {})
                    ),
                    **options,
                )

            op_handlers[op].append(
                ((SymNodeVariable, VariableTracker), dynamic_handler)
            )
            op_handlers[op].append(
                ((VariableTracker, SymNodeVariable), dynamic_handler)
            )

            # NB: Prefer out-of-place op when calling in-place op to generate valid graph
            op_handlers[in_place_op].append(
                ((SymNodeVariable, VariableTracker), dynamic_handler)
            )
            op_handlers[in_place_op].append(
                ((VariableTracker, SymNodeVariable), dynamic_handler)
            )

        # Special cases - lower precedence but still prefer these over constant folding

        # List-like addition (e.g. [1, 2] + [3, 4])
        def tuple_add_handler(tx, a, b, options):
            return TupleVariable(a.items + list(b.unpack_var_sequence(tx)), **options)

        def size_add_handler(tx, a, b, options):
            return SizeVariable(a.items + list(b.unpack_var_sequence(tx)), **options)

        list_like_addition_handlers = [
            # NB: Prefer the tuple-specific logic over base logic because of
            # some SizeVariable weirdness. Specifically, the tuple-specific logic
            # drops the subclass type (e.g. SizeVariable) and returns TupleVariables.
            (
                (SizeVariable, SizeVariable),
                size_add_handler,
            ),
            (
                (TupleVariable, TupleVariable),
                tuple_add_handler,
            ),
            (
                (TupleVariable, ConstantVariable),
                tuple_add_handler,
            ),
            (
                (ConstantVariable, TupleVariable),
                lambda tx, a, b, options: TupleVariable(
                    list(a.unpack_var_sequence(tx)) + b.items, **options
                ),
            ),
            (
                (BaseListVariable, BaseListVariable),
                lambda tx, a, b, options: type(a)(a.items + b.items, **options),
            ),
        ]
        op_handlers[operator.add].extend(list_like_addition_handlers)

        def list_iadd_handler(tx, a, b, options):
            if not a.mutable_local or not b.has_unpack_var_sequence(tx):
                # Handler doesn't apply
                return None

            return tx.replace_all(
                a,
                ListVariable(
                    list(a.items) + list(b.unpack_var_sequence(tx)),
                    regen_guards=False,
                    **options,
                ),
            )

        list_like_iadd_handlers = [
            (
                (ListVariable, VariableTracker),
                list_iadd_handler,
            ),
            (
                (TupleVariable, TupleVariable),
                tuple_add_handler,
            ),
            (
                (TupleVariable, ConstantVariable),
                tuple_add_handler,
            ),
        ]
        op_handlers[operator.iadd].extend(list_like_iadd_handlers)

        # List-like expansion (e.g. [1, 2, 3] * 3)
        def expand_list_like(tx, lst, const, options):
            return lst.__class__(
                items=lst.items * const.as_python_constant(),
                mutable_local=MutableLocal(),
                **options,
            )

        list_like_expansion_handlers = [
            ((ListVariable, ConstantVariable), expand_list_like),
            ((TupleVariable, ConstantVariable), expand_list_like),
            (
                (ConstantVariable, ListVariable),
                lambda tx, a, b, options: expand_list_like(tx, b, a, options),
            ),
            (
                (ConstantVariable, TupleVariable),
                lambda tx, a, b, options: expand_list_like(tx, b, a, options),
            ),
        ]
        op_handlers[operator.mul].extend(list_like_expansion_handlers)

        return op_handlers

    @staticmethod
    def _find_binop_handler(op, a, b):
        handlers = BuiltinVariable._binop_handlers()
        if op not in handlers:
            return None

        # Return first handler that matches the type checks
        for (type1, type2), handler in handlers[op]:
            if isinstance(a, type1) and isinstance(b, type2):
                return handler

        return None

    def can_insert_in_graph(self):
        return self.fn in self._fx_graph_functions()

    def __init__(self, fn, **kwargs):
        super().__init__(**kwargs)
        self.fn = fn

    def __str__(self):
        if self.fn is None:
            name = "None"
        else:
            name = self.fn.__name__

        return f"{self.__class__.__name__}({name})"

    def python_type(self):
        return type(self.fn)

    def as_python_constant(self):
        return self.fn

    def reconstruct(self, codegen):
        name = self.fn.__name__
        assert self.fn.__module__ == "builtins"
        assert name not in codegen.tx.f_globals, "shadowed global"
        return [codegen.create_load_global(name, False, add=True)]

    def constant_args(self, *args, **kwargs):
        return check_constant_args(args, kwargs)

    def tensor_args(self, *args, **kwargs):
        return any(
            isinstance(i, variables.TensorVariable)
            for i in itertools.chain(args, kwargs.values())
        ) and not any(
            isinstance(i, variables.GetAttrVariable)
            for i in itertools.chain(args, kwargs.values())
        )

    def unspec_python_args(self, *args, **kwargs):
        return check_unspec_python_args(args, kwargs)

    @staticmethod
    def unwrap_unspec_args_kwargs(args, kwargs):
        unwrapped_args = []
        unwrapped_kwargs = {}
        for x in args:
            if isinstance(
                x,
                (variables.UnspecializedPythonVariable,),
            ):
                unwrapped_args.append(x.raw_value)
            else:
                unwrapped_args.append(x.as_python_constant())
        for k, v in kwargs:
            if isinstance(
                x,
                (variables.UnspecializedPythonVariable,),
            ):
                unwrapped_kwargs.update({k: v.raw_value})
            else:
                unwrapped_kwargs.update({k: v.as_python_constant()})
        return unwrapped_args, unwrapped_kwargs

    def call_function(
        self, tx, args: "List[VariableTracker]", kwargs: "Dict[str, VariableTracker]"
    ) -> "VariableTracker":
        from .builder import wrap_fx_proxy, wrap_fx_proxy_cls

        constant_args = check_constant_args(args, kwargs)
        tensor_args = self.tensor_args(*args, **kwargs)
        unspec_python_args = self.unspec_python_args(*args, **kwargs)
        options = VariableTracker.propagate(self, args, kwargs.values())
        has_constant_handler = self.can_constant_fold_through() and (
            constant_args or unspec_python_args
        )
        assert isinstance(args, (list, tuple))
        assert isinstance(kwargs, dict)

        # args[0] is list and args[1] is unspec
        if self.fn is operator.getitem and not isinstance(
            args[0], variables.TensorVariable
        ):
            tensor_args = False
            args, kwargs = specialize_args_kwargs(tx, args, kwargs)

        if (
            self.can_insert_in_graph()
            and tensor_args
            and not (
                self.fn is operator.getitem
                and isinstance(args[0], ConstDictVariable)
                and isinstance(args[1], variables.TensorVariable)
            )
        ):
            try:
                fn = self.fn
                if self.fn is operator.iadd and isinstance(
                    args[0], variables.ConstantVariable
                ):
                    # Work around weird bug in hf_T5
                    fn, args = operator.add, [args[1], args[0]]

                if self.fn is operator.getitem and isinstance(args[1], SymNodeVariable):
                    # Standard indexing will force specialization due to
                    # __index__.  Rewrite as a regular torch op which will
                    # trace fine
                    fn, args = torch.select, [
                        args[0],
                        variables.ConstantVariable(0),
                        args[1],
                    ]

                proxy = tx.output.create_proxy(
                    "call_function",
                    fn,
                    *proxy_args_kwargs(args, kwargs),
                )
                if any(isinstance(arg, FakeItemVariable) for arg in args):
                    return wrap_fx_proxy_cls(
                        FakeItemVariable,
                        tx,
                        proxy,
                        **options,
                    )
                elif self.unspec_python_args(*args, **kwargs):
                    _args, _kwargs = self.unwrap_unspec_args_kwargs(args, kwargs)
                    raw_value = self.fn(*_args, **_kwargs)

                    need_unwrap = any(
                        x.need_unwrap
                        for x in itertools.chain(args, kwargs.values())
                        if isinstance(x, variables.UnspecializedPythonVariable)
                    )

                    return wrap_fx_proxy_cls(
                        UnspecializedPythonVariable,
                        tx,
                        proxy,
                        raw_value=raw_value,
                        need_unwrap=need_unwrap,
                        **options,
                    )
                elif check_numpy_ndarray_args(args, kwargs):
                    return wrap_fx_proxy_cls(
                        variables.NumpyNdarrayVariable,
                        tx,
                        proxy,
                        **options,
                    )
                elif all(isinstance(x, SymNodeVariable) for x in args):
                    return SymNodeVariable.create(tx, proxy, None, **options)
                else:
                    # Work around for vision_maskrcnn due to precision difference
                    # specialize the dividend when float divide by tensor
                    if self.fn is operator.truediv and isinstance(
                        args[0], variables.UnspecializedPythonVariable
                    ):
                        args[0] = args[0].convert_to_constant(tx)
                    return wrap_fx_proxy(tx, proxy, **options)

            except NotImplementedError:
                unimplemented(f"partial tensor op: {self} {args} {kwargs}")

        # Handle cases like int(torch.seed())
        # Also handle sym_float to sym_int cases
        if self.fn in (int, float) and isinstance(args[0], SymNodeVariable):
            fn_ = sym_int if self.fn is int else sym_float
            out = wrap_fx_proxy(
                tx=tx,
                proxy=tx.output.create_proxy(
                    "call_function",
                    fn_,
                    (args[0].as_proxy(),),
                    {},
                ),
                **options,
            )
            return out

        # Handle binary ops (e.g. __add__ / __radd__, __iadd__, etc.)
        # NB: Tensor args are handled above and not here
        if len(kwargs) == 0 and len(args) == 2:
            # Try to find a handler for the arg types; otherwise, fall through to constant handler
            binop_handler = BuiltinVariable._find_binop_handler(
                self.fn, args[0], args[1]
            )
            if binop_handler:
                res = binop_handler(tx, args[0], args[1], options)
                if res is not None:
                    return res

        handler = getattr(self, f"call_{self.fn.__name__}", None)
        if handler:
            try:
                inspect.signature(handler).bind(tx, *args, **kwargs)
            except TypeError as exc:
                if not has_constant_handler:
                    log.warning(
                        "incorrect arg count %s %s and no constant handler",
                        handler,
                        exc,
                    )
                handler = None

        if handler:
            try:
                result = handler(tx, *args, **kwargs)
                if result is not None:
                    return result.add_options(options)
            except Unsupported as exc:
                if not has_constant_handler:
                    raise
                # Actually, we will handle this just fine
                exc.remove_from_stats()

        if has_constant_handler:
            args, kwargs = specialize_args_kwargs(tx, args, kwargs)
            # constant fold
            return variables.ConstantVariable(
                self.as_python_constant()(
                    *[x.as_python_constant() for x in args],
                    **{k: v.as_python_constant() for k, v in kwargs.items()},
                ),
                **options,
            )

        if self.fn is round:
            if len(args) > 0 and isinstance(args[0], SymNodeVariable):
                raise UserError(
                    UserErrorType.STANDARD_LIBRARY,
                    "Calling round() on symbolic value is not supported. "
                    "You can use floor() to implement this functionality",
                )
        return super().call_function(tx, args, kwargs)

    def _call_min_max(self, tx, *args):
        if len(args) == 1 and args[0].has_unpack_var_sequence(tx):
            # expand iterable
            items = args[0].unpack_var_sequence(tx)
            return self._call_min_max_seq(tx, items)
        elif len(args) == 2:
            return self._call_min_max_binary(tx, args[0], args[1])
        elif len(args) > 2:
            return self._call_min_max_seq(tx, args)

    def _call_min_max_seq(self, tx, items):
        assert len(items) > 0
        if len(items) == 1:
            return items[0]

        return functools.reduce(functools.partial(self._call_min_max_binary, tx), items)

    def _call_min_max_binary(self, tx, a, b):
        if self.tensor_args(a, b):
            if not isinstance(a, variables.TensorVariable):
                a, b = b, a
            assert isinstance(a, variables.TensorVariable)

            # result of an item call is a scalar convert to a tensor
            if isinstance(a, FakeItemVariable):
                a = variables.TorchVariable(torch.tensor).call_function(tx, [a], {})

            # Dynamic input does not get resolved, rather, gets stored as call_function
            if isinstance(a, SymNodeVariable) or isinstance(b, SymNodeVariable):
                from .builder import wrap_fx_proxy

                return wrap_fx_proxy(
                    tx=tx,
                    proxy=tx.output.create_proxy(
                        "call_function",
                        self.fn,
                        *proxy_args_kwargs([a, b], {}),
                    ),
                    **VariableTracker.propagate(self, [a, b]),
                )

            # convert min/max to torch ops
            if b.is_python_constant():
                kwargs = {"min": b} if (self.fn is max) else {"max": b}
                result = variables.TorchVariable(torch.clamp).call_function(
                    tx, [a], kwargs
                )
            else:
                fn = {max: torch.maximum, min: torch.minimum}[self.fn]
                result = variables.TorchVariable(fn).call_function(tx, [a, b], {})

            # return unspec if both a, b are unspec or const
            if all(
                isinstance(
                    i,
                    (
                        variables.UnspecializedPythonVariable,
                        variables.ConstantVariable,
                    ),
                )
                for i in [a, b]
            ):
                if any(isinstance(val, FakeItemVariable) for val in [a, b]):
                    return variables.FakeItemVariable.from_tensor_variable(result)

                if b.is_python_constant():
                    raw_b = b.as_python_constant()
                else:
                    raw_b = b.raw_value
                if self.fn is max:
                    raw_res = max(a.raw_value, raw_b)
                else:
                    raw_res = min(a.raw_value, raw_b)

                need_unwrap = any(
                    x.need_unwrap
                    for x in [a, b]
                    if isinstance(x, variables.UnspecializedPythonVariable)
                )
                return variables.UnspecializedPythonVariable.from_tensor_variable(
                    result, raw_res, need_unwrap
                )
            # otherwise return tensor
            else:
                return result
        elif isinstance(a, variables.ConstantVariable) and isinstance(
            b, variables.ConstantVariable
        ):
            if self.fn is max:
                return variables.ConstantVariable(max(a.value, b.value))
            else:
                return variables.ConstantVariable(min(a.value, b.value))
        elif isinstance(a, SymNodeVariable) or isinstance(b, SymNodeVariable):
            proxy = tx.output.create_proxy(
                "call_function", self.fn, *proxy_args_kwargs([a, b], {})
            )
            return SymNodeVariable.create(tx, proxy, None)
        else:
            unimplemented(f"unsupported min / max over args {str(a)}, {str(b)}")

    call_min = _call_min_max
    call_max = _call_min_max

    def call_range(self, tx, *args):
        if self.unspec_python_args(*args) or self.constant_args(*args):
            args, _ = specialize_args_kwargs(tx, args, {})
            return variables.RangeVariable(args)
        elif self._dynamic_args(*args):
            args = [variables.ConstantVariable(guard_if_dyn(arg)) for arg in args]
            return variables.RangeVariable(args)
        # None no-ops this handler and lets the driving function proceed
        return None

    def _dynamic_args(self, *args, **kwargs):
        return any(isinstance(x, SymNodeVariable) for x in args) or any(
            isinstance(x, SymNodeVariable) for x in kwargs.values()
        )

    def call_slice(self, tx, *args):
        return variables.SliceVariable(args)

    def _dyn_proxy(self, tx, *args, **kwargs):
        from .builder import wrap_fx_proxy

        options = VariableTracker.propagate(self, args, kwargs.values())
        return wrap_fx_proxy(
            tx,
            tx.output.create_proxy(
                "call_function", self.fn, *proxy_args_kwargs(args, kwargs)
            ),
            **options,
        )

    def _call_iter_tuple_list(self, tx, obj=None, *args, **kwargs):
        if self._dynamic_args(*args, **kwargs):
            return self._dyn_proxy(tx, *args, **kwargs)
        cls = variables.BaseListVariable.cls_for(self.fn)
        if obj is None:
            return cls(
                [],
                mutable_local=MutableLocal(),
            )
        elif obj.has_unpack_var_sequence(tx):
            guards = set()
            if obj.source and not is_constant_source(obj.source):
                if isinstance(obj, TupleIteratorVariable):
                    guards.add(obj.source.make_guard(GuardBuilder.TUPLE_ITERATOR_LEN))
                else:
                    guards.add(obj.source.make_guard(GuardBuilder.LIST_LENGTH))
            return cls(
                list(obj.unpack_var_sequence(tx)),
                mutable_local=MutableLocal(),
                guards=guards,
            ).add_options(self, obj)

    call_iter = _call_iter_tuple_list
    call_tuple = _call_iter_tuple_list
    call_list = _call_iter_tuple_list

    @staticmethod
    def is_supported_call_dict_arg(tx, arg):
        return (
            arg is None
            or isinstance(arg, ConstDictVariable)
            or (
                isinstance(
                    arg,
                    (
                        ListVariable,
                        TupleVariable,
                        ListIteratorVariable,
                    ),
                )
                and all(
                    isinstance(x, (ListVariable, TupleVariable))
                    and isinstance(
                        x.unpack_var_sequence(tx)[0], (ConstantVariable, EnumVariable)
                    )
                    for x in arg.unpack_var_sequence(tx)
                )
            )
        )

    def call_callable(self, tx, arg):
        from .functions import BaseUserFunctionVariable

        if isinstance(
            arg, (variables.UserDefinedClassVariable, BaseUserFunctionVariable)
        ):
            return variables.ConstantVariable(True).add_options(arg)

    @staticmethod
    def call_dict_helper(tx, user_cls, arg, **options):
        if arg is None or isinstance(arg, dict):
            return ConstDictVariable(
                arg if arg is not None else {}, user_cls, mutable_local=MutableLocal()
            ).add_options(options)
        elif isinstance(arg, variables.ConstDictVariable):
            return arg.clone(
                user_cls=user_cls, mutable_local=MutableLocal()
            ).add_options(options)
        elif isinstance(
            arg,
            (
                ListVariable,
                TupleVariable,
                ListIteratorVariable,
            ),
        ):
            items = user_cls()
            for x in arg.unpack_var_sequence(tx):
                k = x.unpack_var_sequence(tx)[0].as_python_constant()
                v = x.unpack_var_sequence(tx)[1]
                items.update({k: v})
            return ConstDictVariable(
                items, user_cls, mutable_local=MutableLocal()
            ).add_options(options)
        else:
            raise AssertionError("call_dict_helper with illegal arg")

    def call_dict(self, tx, *args, **kwargs):
        if not (args or kwargs):
            return self.call_dict_helper(tx, dict, None)
        elif (
            not kwargs
            and len(args) == 1
            and self.is_supported_call_dict_arg(tx, args[0])
        ):
            return self.call_dict_helper(tx, dict, args[0])
        elif not args and kwargs:
            return variables.ConstDictVariable(
                dict(kwargs), user_cls=dict, mutable_local=MutableLocal()
            )
        else:
            unimplemented(f"dict(): {args} {kwargs}")

    def call_zip(self, tx, *args):
        options = VariableTracker.propagate(self, args)
        if all(x.has_unpack_var_sequence(tx) for x in args):
            items = [
                variables.TupleVariable(list(item), **options)
                for item in zip(*[arg.unpack_var_sequence(tx) for arg in args])
            ]
            return variables.TupleVariable(items, **options)

    def call_enumerate(self, tx, *args):
        options = VariableTracker.propagate(self, args)
        if len(args) == 1:
            start = 0
        else:
            assert len(args) == 2
            assert isinstance(args[1], variables.ConstantVariable)
            start = args[1].as_python_constant()
        if args[0].has_unpack_var_sequence(tx):
            items = [
                variables.TupleVariable(
                    [variables.ConstantVariable(idx, **options), var],
                    **options,
                )
                for idx, var in enumerate(args[0].unpack_var_sequence(tx), start)
            ]
            return variables.TupleVariable(items, **options)

    def call_len(self, tx, *args, **kwargs):
        return args[0].call_method(tx, "__len__", args[1:], kwargs)

    def call_getitem(self, tx, *args, **kwargs):
        if self.unspec_python_args(*args, **kwargs):
            args, kwargs = specialize_args_kwargs(tx, args, kwargs)
        return args[0].call_method(tx, "__getitem__", args[1:], kwargs)

    def call_isinstance(self, tx, arg, isinstance_type):
        arg_type = arg.python_type()

        isinstance_type = isinstance_type.as_python_constant()

        if isinstance(arg, variables.TensorVariable) and arg.dtype is not None:
            return variables.ConstantVariable(arg.call_isinstance(isinstance_type))
        # UserDefinedObject with C extensions can have torch.Tensor attributes,
        # so break graph.
        if isinstance(arg, variables.UserDefinedObjectVariable) and isinstance(
            arg.value, types.MemberDescriptorType
        ):
            unimplemented(
                f"isinstance called on UserDefinedClass {arg} {isinstance_type}"
            )
        # handle __instancecheck__ defined in user class
        if (
            isinstance(arg, variables.UserDefinedObjectVariable)
            and "__instancecheck__" in isinstance_type.__class__.__dict__
        ):
            return variables.ConstantVariable(
                isinstance_type.__class__.__instancecheck__(isinstance_type, arg.value)
            )

        try:
            val = issubclass(arg_type, isinstance_type)
        except TypeError:
            val = arg_type is isinstance_type
        return variables.ConstantVariable(val)

    def call_super(self, tx, a, b):
        source = (
            None
            if a.source is None or b.source is None
            else SuperSource(type=a.source, base=b.source)
        )
        return variables.SuperVariable(a, b, source=source)

    def call_next(self, tx, arg):
        if isinstance(arg, variables.ListIteratorVariable):
            val, next_iter = arg.next_variables()
            tx.replace_all(arg, next_iter)
            return val
        elif isinstance(arg, variables.BaseListVariable):
            return arg.items[0].add_options(self, arg)

    def call_hasattr(self, tx, obj, attr):
        if attr.is_python_constant():
            name = attr.as_python_constant()
            return obj.call_hasattr(tx, name).add_options(self, obj, attr)

    def call_map(self, tx, fn, seq):
        if seq.has_unpack_var_sequence(tx):
            items = [fn.call_function(tx, [x], {}) for x in seq.unpack_var_sequence(tx)]
            return variables.TupleVariable(items).add_options(self, fn, seq)

    def call_sum(self, tx, seq, **kwargs):
        # Special case for sum on tuple of floats and ints
        if (
            isinstance(seq, (variables.ListVariable, variables.TupleVariable))
            and all(
                isinstance(x, variables.ConstantVariable)
                and isinstance(x.value, (int, float))
                for x in seq.items
            )
            and not kwargs
        ):
            new_list = [x.value for x in seq.items]
            return variables.ConstantVariable(sum(new_list))
        if seq.has_unpack_var_sequence(tx):
            start = kwargs.pop(
                "start", variables.ConstantVariable(0)
            ).as_python_constant()
            assert not kwargs
            items = seq.unpack_var_sequence(tx)[start:]
            return BuiltinVariable(functools.reduce).call_function(
                tx,
                [
                    BuiltinVariable(operator.add),
                    variables.TupleVariable(items),
                    variables.ConstantVariable(0).add_options(self, seq),
                ],
                {},
            )

    def call_reduce(self, tx, function, iterable, initializer=None):
        if iterable.has_unpack_var_sequence(tx):
            items = iterable.unpack_var_sequence(tx)
            if initializer is None:
                value, items = items[0], items[1:]
            else:
                value = initializer
            for element in items:
                value = function.call_function(tx, [value, element], {})
            return value

    def call_getattr(
        self, tx, obj: VariableTracker, name_var: VariableTracker, default=None
    ):
        from . import (
            ConstantVariable,
            GetAttrVariable,
            PythonModuleVariable,
            TorchVariable,
            UserFunctionVariable,
        )
        from .builder import VariableBuilder

        options = VariableTracker.propagate(self, obj, name_var)
        guards = options["guards"]
        name = name_var.as_python_constant()

        if not name_var.is_python_constant():
            unimplemented("non-const getattr() name")

        if tx.output.side_effects.is_attribute_mutation(obj):
            try:
                # re-read a pending side effect?
                return tx.output.side_effects.load_attr(obj, name).add_options(options)
            except KeyError:
                pass

        if default is not None:
            hasattr_var = self.call_hasattr(tx, obj, name_var)
            guards.update(hasattr_var.guards)
            assert hasattr_var.as_python_constant() in (True, False)
            if not hasattr_var.as_python_constant():
                return default.add_guards(guards)

        if obj.source:
            source = AttrSource(obj.source, name)
            options["source"] = source
        else:
            source = None

        if isinstance(obj, variables.NNModuleVariable):
            return obj.var_getattr(tx, name).add_options(options)
        elif isinstance(obj, variables.TensorVariable) and name == "grad":
            if source:
                # We are going to be raising this tensor as grapharg. So, ensure
                # that we have real grad value instead of fake tensor value.
                # Walk through the inputs of the subgraph and find if we already
                # have the original tensor stored in the graphargs.
                for grapharg in tx.output.graphargs:
                    if grapharg.source == source.base:
                        example_value = grapharg.example.grad
                        return VariableBuilder(tx, source)(example_value).add_options(
                            options
                        )
                unimplemented("tensor grad")
            else:
                unimplemented("tensor grad")
        elif isinstance(
            obj,
            (
                variables.TensorVariable,
                variables.NamedTupleVariable,
                variables.ConstantVariable,
                variables.UserDefinedClassVariable,
                variables.UserDefinedObjectVariable,
            ),
        ):
            try:
                return (
                    obj.var_getattr(tx, name).clone(source=source).add_options(options)
                )
            except NotImplementedError:
                return GetAttrVariable(obj, name, **options)
        elif isinstance(obj, TorchVariable):
            member = getattr(obj.value, name)
            if is_utils_checkpoint(member):
                options["source"] = source
                return build_checkpoint_variable(**options)
            elif is_allowed(member):
                return TorchVariable(member, **options)
            elif ConstantVariable.is_literal(member):
                return ConstantVariable(member, **options)
            else:
                return VariableBuilder(tx, source)(member).add_guards(guards)
        elif isinstance(obj, (PythonModuleVariable, DummyModule)):
            member = obj.value.__dict__[name]

            if config.replay_record_enabled:
                tx.exec_recorder.record_module_access(obj.value, name, member)

            return VariableBuilder(tx, source)(member).add_guards(guards)
        elif istype(obj, UserFunctionVariable) and name in ("__name__", "__module__"):
            return ConstantVariable(
                getattr(obj.fn, name), **VariableTracker.propagate(obj)
            )
        else:
            try:
                return (
                    obj.var_getattr(tx, name).clone(source=source).add_options(options)
                )
            except NotImplementedError:
                return GetAttrVariable(obj, name, **options)

    def call_setattr(
        self, tx, obj: VariableTracker, name_var: VariableTracker, val: VariableTracker
    ):
        if isinstance(obj, variables.DataClassVariable):
            return obj.call_method(tx, "__setattr__", [name_var, val], {})
        elif (
            tx.output.side_effects.is_attribute_mutation(obj)
            and name_var.is_python_constant()
        ):
            tx.output.side_effects.store_attr(obj, name_var.as_python_constant(), val)
            return val.add_options(self, obj, name_var)
        elif isinstance(obj, variables.UserDefinedObjectVariable):
            unimplemented(
                f"setattr(UserDefinedObjectVariable) {type(obj.value).__setattr__}"
            )
        elif isinstance(obj, variables.NNModuleVariable):
            if not tx.output.is_root_tracer():
                raise AttributeMutationError(
                    "Can't inplace modify module params/buffers inside HigherOrderOp"
                )
            obj.convert_to_unspecialized(tx)

    def call_delattr(self, tx, obj: VariableTracker, name_var: VariableTracker):
        return self.call_setattr(tx, obj, name_var, variables.DeletedVariable())

    def call_type(self, tx, obj: VariableTracker):
        from .builder import VariableBuilder

        try:
            py_type = obj.python_type()
        except NotImplementedError:
            py_type = None

        if istype(obj, variables.TupleVariable):
            return BuiltinVariable(py_type).add_options(self, obj)

        if py_type is not None and obj.source:
            return VariableBuilder(tx, TypeSource(obj.source))(py_type).add_options(
                self, obj
            )

        raise UserError(
            UserErrorType.ANTI_PATTERN,
            "Can't call type() on generated custom object. "
            "Please use __class__ instead",
        )

    def call_reversed(self, tx, obj: VariableTracker):
        if obj.has_unpack_var_sequence(tx):
            items = list(reversed(obj.unpack_var_sequence(tx)))
            return variables.TupleVariable(
                items, **VariableTracker.propagate(self, obj)
            )

    def call_sorted(self, tx, obj: VariableTracker, **kwargs):
        if (
            obj.has_unpack_var_sequence(tx)
            and not isinstance(obj, variables.TensorVariable)
            and all(x.is_python_constant() for x in obj.unpack_var_sequence(tx))
        ):
            function = kwargs.pop("key", None)
            reverse = kwargs.pop(
                "reverse", ConstantVariable(False)
            ).as_python_constant()
            assert len(kwargs) == 0
            if function:
                items = sorted(
                    obj.unpack_var_sequence(tx),
                    key=lambda x: function.call_function(
                        tx, [x], {}
                    ).as_python_constant(),
                    reverse=reverse,
                )
            else:
                items = sorted(
                    obj.unpack_var_sequence(tx),
                    key=lambda x: x.as_python_constant(),
                    reverse=reverse,
                )
            return variables.ListVariable(items, **VariableTracker.propagate(self, obj))

    def call_chain(self, tx, *args):
        if all(obj.has_unpack_var_sequence(tx) for obj in args):
            items = []
            for obj in args:
                items.extend(obj.unpack_var_sequence(tx))
            return variables.TupleVariable(
                items, **VariableTracker.propagate(self, *args)
            )

    def call_islice(self, tx, iterable, *args):
        if iterable.has_unpack_var_sequence(tx) and all(
            x.is_python_constant() for x in args
        ):
            const_args = [x.as_python_constant() for x in args]
            items = iterable.unpack_var_sequence(tx)
            items = list(itertools.islice(items, *const_args))
            return variables.TupleVariable(
                items, **VariableTracker.propagate(self, iterable, *args)
            )

    # neg is a constant fold function, so we only get here if constant fold is not valid
    def call_neg(self, tx, a):
        if isinstance(a, SymNodeVariable):
            return SymNodeVariable.create(
                tx,
                (operator.neg)(a.as_proxy()),
                sym_num=None,
            )
        # None no-ops this handler and lets the driving function proceed
        return None

    def call_id(self, tx, *args):
        if len(args) > 0 and isinstance(args[0], variables.NNModuleVariable):
            nn_mod_variable = args[0]
            mod = tx.output.get_submodule(nn_mod_variable.module_key)
            return variables.ConstantVariable(id(mod))
        else:
            unimplemented(f"call_id with args {args}")

    def _comparison(self, tx, left, right):
        """
        Used to implement comparison operators for different types.
        For example, list1 < list2 is implemented differently from tensor1 < tensor2
        """
        from . import (
            BaseListVariable,
            ConstantVariable,
            NNModuleVariable,
            TensorVariable,
            UserFunctionVariable,
        )
        from .lists import SizeVariable
        from .nn_module import FSDPManagedNNModuleVariable
        from .tensor import (
            supported_const_comparison_ops,
            supported_tensor_comparison_ops,
        )

        op = self.fn

        def _unimplemented():
            unimplemented(f"comparison {typestr(left)} {op} {typestr(right)}")

        if (
            all(
<<<<<<< HEAD
                isinstance(
                    x, (NNModuleVariable, ConstantVariable, FSDPManagedNNModuleVariable)
                )
=======
                isinstance(x, (NNModuleVariable, ConstantVariable))
>>>>>>> fd3a2919
                for x in [left, right]
            )
            and op in supported_const_comparison_ops.values()
        ):
<<<<<<< HEAD

            def _get(element):
                if isinstance(element, NNModuleVariable):
                    return tx.output.get_submodule(element.module_key)
                if isinstance(element, FSDPManagedNNModuleVariable):
                    return element.value
                else:
                    return element.as_python_constant()

            left = _get(left)
            right = _get(right)
=======
            left = (
                tx.output.get_submodule(left.module_key)
                if isinstance(left, NNModuleVariable)
                else left.as_python_constant()
            )
            right = (
                tx.output.get_submodule(right.module_key)
                if isinstance(right, NNModuleVariable)
                else right.as_python_constant()
            )
>>>>>>> fd3a2919
            return ConstantVariable(op(left, right))

        if isinstance(left, UserFunctionVariable):
            if op not in supported_const_comparison_ops.values():
                _unimplemented()
            if not isinstance(right, UserFunctionVariable):
                _unimplemented()
            return ConstantVariable(op(left.fn, right.fn))

        # Note, we have a rare BaseListVariable subtype mismatch with valid comparison
        # x = torch.randn([3, 3])
        # x.size() == (3, 3) # True
        # (3, 3) == x.size() # True
        if isinstance(left, (SizeVariable, TupleVariable)) and isinstance(
            right, (TupleVariable, SizeVariable)
        ):
            return BaseListVariable.list_compare(tx, op, left, right)

        if isinstance(left, BaseListVariable):
            if not type(left) == type(right):  # Mismatch in BaseListVariable subclasses
                _unimplemented()
            return BaseListVariable.list_compare(tx, op, left, right)

        if isinstance(left, TensorVariable):
            from .builder import wrap_fx_proxy

            if op not in supported_tensor_comparison_ops.values():
                _unimplemented()
            return wrap_fx_proxy(
                tx,
                op(left.as_proxy(), right.as_proxy()),
            )

        if isinstance(left, SymNodeVariable) or isinstance(right, SymNodeVariable):
            if op not in supported_tensor_comparison_ops.values():
                _unimplemented()

            return SymNodeVariable.create(
                tx,
                op(left.as_proxy(), right.as_proxy()),
                sym_num=None,
            )

        if isinstance(left, ConstantVariable) and isinstance(right, ConstantVariable):
            return ConstantVariable(op(left.value, right.value))

<<<<<<< HEAD
        # Would this invoke user code?
        if isinstance(left, variables.UserDefinedObjectVariable) and isinstance(
            right, variables.UserDefinedObjectVariable
        ):
            return ConstantVariable(op(left.value, right.value))

=======
>>>>>>> fd3a2919
        _unimplemented()

    # and_ is a constant fold function, so we only get here if constant fold is not valid
    def call_and_(self, tx, a, b):
        if isinstance(a, (SymNodeVariable, ConstantVariable)) and isinstance(
            b, (SymNodeVariable, ConstantVariable)
        ):
            return SymNodeVariable.create(
                tx,
                tx.output.create_proxy(
                    "call_function", operator.and_, *proxy_args_kwargs([a, b], {})
                ),
                sym_num=None,
            )
        # None no-ops this handler and lets the driving function proceed
        return None

    # or_ is a constant fold function, so we only get here if constant fold is not valid
    def call_or_(self, tx, a, b):
        if isinstance(a, (SymNodeVariable, ConstantVariable)) and isinstance(
            b, (SymNodeVariable, ConstantVariable)
        ):
            return SymNodeVariable.create(
                tx,
                tx.output.create_proxy(
                    "call_function", operator.or_, *proxy_args_kwargs([a, b], {})
                ),
                sym_num=None,
            )
        # None no-ops this handler and lets the driving function proceed
        return None

    def call_not_(self, tx, a):
        if isinstance(a, SymNodeVariable):
            return SymNodeVariable.create(
                tx,
                tx.output.create_proxy(
                    "call_function", operator.not_, *proxy_args_kwargs([a], {})
                ),
                sym_num=None,
            )

        if isinstance(a, ListVariable):
            return ConstantVariable(len(a.items) == 0).add_options(self, a)

        return None

    call_eq = _comparison
    call_gt = _comparison
    call_lt = _comparison
    call_ge = _comparison
    call_le = _comparison
    call_ne = _comparison
    call_is_ = _comparison
    call_is_not = _comparison<|MERGE_RESOLUTION|>--- conflicted
+++ resolved
@@ -1233,30 +1233,11 @@
 
         if (
             all(
-<<<<<<< HEAD
-                isinstance(
-                    x, (NNModuleVariable, ConstantVariable, FSDPManagedNNModuleVariable)
-                )
-=======
                 isinstance(x, (NNModuleVariable, ConstantVariable))
->>>>>>> fd3a2919
                 for x in [left, right]
             )
             and op in supported_const_comparison_ops.values()
         ):
-<<<<<<< HEAD
-
-            def _get(element):
-                if isinstance(element, NNModuleVariable):
-                    return tx.output.get_submodule(element.module_key)
-                if isinstance(element, FSDPManagedNNModuleVariable):
-                    return element.value
-                else:
-                    return element.as_python_constant()
-
-            left = _get(left)
-            right = _get(right)
-=======
             left = (
                 tx.output.get_submodule(left.module_key)
                 if isinstance(left, NNModuleVariable)
@@ -1267,7 +1248,6 @@
                 if isinstance(right, NNModuleVariable)
                 else right.as_python_constant()
             )
->>>>>>> fd3a2919
             return ConstantVariable(op(left, right))
 
         if isinstance(left, UserFunctionVariable):
@@ -1314,15 +1294,6 @@
         if isinstance(left, ConstantVariable) and isinstance(right, ConstantVariable):
             return ConstantVariable(op(left.value, right.value))
 
-<<<<<<< HEAD
-        # Would this invoke user code?
-        if isinstance(left, variables.UserDefinedObjectVariable) and isinstance(
-            right, variables.UserDefinedObjectVariable
-        ):
-            return ConstantVariable(op(left.value, right.value))
-
-=======
->>>>>>> fd3a2919
         _unimplemented()
 
     # and_ is a constant fold function, so we only get here if constant fold is not valid
