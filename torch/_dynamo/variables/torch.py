import collections
import logging

import math
import re
import types
from typing import Dict, List

import torch._C
import torch.fx
import torch.nn
import torch.onnx.operators
from torch._dynamo.variables import UserFunctionVariable

from .. import config, variables
from ..allowed_functions import torch_get_name
from ..exc import unimplemented
from ..source import GeneratorStateSource
from ..utils import (
    check_constant_args,
    check_unspec_python_args,
    HAS_NUMPY,
    istype,
    np,
    product,
    proxy_args_kwargs,
    specialize_args_kwargs,
    tensortype_to_dtype,
)
from .base import VariableTracker
from .ctx_manager import (
    AutocastModeVariable,
    NullContextVariable,
    TorchFunctionDisableVariable,
)
from .dicts import ConstDictVariable
from .distributed import is_constant_pg_functions, is_from_local, ProcessGroupVariable
from .higher_order_ops import TorchHigherOrderOperatorVariable
from .lists import ListVariable, TupleVariable
from .tensor import TensorWithTFOverrideVariable

log = logging.getLogger(__name__)

# TODO(voz): Maybe rename these later
tensor_dunder_fns = [
    torch.Tensor.__rmatmul__,
    torch.Tensor.__rmod__,
    torch.Tensor.__rpow__,
    torch.Tensor.__rsub__,
    torch._C._TensorBase.__radd__,
    torch._C._TensorBase.__rmul__,
    torch._C._TensorBase.__ror__,
    torch._C._TensorBase.__rxor__,
    torch._C._TensorBase.__rand__,
]

torch_special_class_types = (torch._C.Generator,)

REWRITE_OPS_TO_TENSOR_SIZE_METHOD = [
    torch.onnx.operators.shape_as_tensor,
    torch._shape_as_tensor,
]

constant_fold_functions = [
    torch._assert,
    torch._utils._get_device_index,
    torch.cuda.is_available,
    torch.device,
    torch.distributed.is_available,
    torch.finfo,
    torch.get_autocast_gpu_dtype,
    torch.get_default_dtype,
    torch.iinfo,
    torch.is_autocast_cache_enabled,
    torch.is_autocast_cpu_enabled,
    torch.is_autocast_enabled,
    torch.is_complex,
    torch.is_floating_point,
    torch.nn.functional._Reduction.get_enum,
    torch._C._get_privateuse1_backend_name,
]


if torch.distributed.is_available():
    constant_fold_functions.append(torch.distributed.is_initialized)

<<<<<<< HEAD
    from torch.distributed.distributed_c10d import (
        _get_group_tag,
        _rank_not_in_group,
        get_process_group_ranks,
    )

    constant_processgroup_functions.extend(
        [
            get_process_group_ranks,
            _get_group_tag,
            _rank_not_in_group,
        ]
    )

=======
>>>>>>> f1109028

# TODO(voz): perhaps a decorator? This is rather readable for now tho, and not a public API.
def remap_as_fn___radd__(*args):
    return torch._C._TensorBase.__radd__(*args)


def remap_as_fn___rmul__(*args):
    return torch._C._TensorBase.__rmul__(*args)


def remap_as_fn___ror__(*args):
    return torch._C._TensorBase.__ror__(*args)


def remap_as_fn___rxor__(*args):
    return torch._C._TensorBase.__rxor__(*args)


def remap_as_fn___rand__(*args):
    return torch._C._TensorBase.__rand__(*args)


tensor_dunder_fns_remap = {
    torch._C._TensorBase.__radd__: remap_as_fn___radd__,
    torch._C._TensorBase.__rmul__: remap_as_fn___rmul__,
    torch._C._TensorBase.__ror__: remap_as_fn___ror__,
    torch._C._TensorBase.__rxor__: remap_as_fn___rxor__,
    torch._C._TensorBase.__rand__: remap_as_fn___rand__,
}


try:
    # Wed need to monkeypatch transformers here, sadly.
    # TODO(voz): Upstream to transformers lib
    import transformers

    def _dynamo_overriden_transformers_eq(self, other):
        if not hasattr(other, "__dict__"):
            return False
        return self.__dict__ == other.__dict__

    transformers.configuration_utils.PretrainedConfig.__eq__ = (
        _dynamo_overriden_transformers_eq
    )
except ImportError:
    pass


class TorchVariable(VariableTracker):
    """Points to a module or method in torch.*"""

    def __init__(self, value, **kwargs):
        super().__init__(**kwargs)
        if (
            isinstance(value, collections.abc.Hashable)
            and value in tensor_dunder_fns_remap
        ):
            value = tensor_dunder_fns_remap[value]

        if isinstance(value, dict):
            raise RuntimeError("Nope")

        self.value = value
        if value is torch.distributed.distributed_c10d.all_gather_into_tensor:
            raise RuntimeError("???")

        # the remainder of this is just optional debug checks
        try:
            self_should_be_none = getattr(self.value, "__self__", None)
        except RuntimeError as e:
            assert "No such operator" in str(e), str(e)
            self_should_be_none = None

        # assert "_ntuple.<locals>.parse" not in str(value)

        if self_should_be_none is None:
            pass
        elif isinstance(self_should_be_none, types.ModuleType):
            # weird ones like torch.nn.functional.avg_pool2d have __self__
            name = self_should_be_none.__name__
            assert re.match(r"^(torch|math)([.]|$)", name), f"__self__ set to {name}"
        elif isinstance(
            self_should_be_none, type(torch._C._get_tracing_state.__self__)
        ):
            # some _C functions have __self__ as a null capsule
            pass
        elif isinstance(self_should_be_none, torch_special_class_types):
            pass
        else:
            raise AssertionError(f"{value} found with __self__ set")

    def __repr__(self):
        return f"TorchVariable({self.value})"

    def call_hasattr(self, tx, name):
        result = hasattr(self.value, name)
        return variables.ConstantVariable(result).add_options(self)

    def unique_var_name(self):
        name = torch_get_name(self.value, f"allowed_fn_{id(self.value)}")
        return "__" + re.sub(r"[^a-zA-Z0-9_]+", "_", name)

    def reconstruct(self, codegen):
        return codegen.setup_globally_cached(self.unique_var_name(), self.value, False)

    def as_proxy(self):
        return self.value

    def python_type(self):
        if isinstance(self.value, (torch.Tensor, torch.nn.Module)):
            return type(self.value)
        if isinstance(self.value, type):
            return type
        return super().python_type()

    def as_python_constant(self):
        return self.value

    def can_constant_fold_through(self):
        if self.value in constant_fold_functions:
            return True
        return getattr(self.value, "__module__", None) == "math"

    def call_function(
        self, tx, args: "List[VariableTracker]", kwargs: "Dict[str, VariableTracker]"
    ) -> "VariableTracker":
        from . import (
            ConstantVariable,
            CUDAStreamContextVariable,
            CUDAStreamVariable,
            DeterministicAlgorithmsVariable,
            DisabledSavedTensorsHooksVariable,
            GradModeVariable,
            SymNodeVariable,
            TensorVariable,
            UserDefinedObjectVariable,
        )

        from .builder import wrap_fx_proxy, wrap_fx_proxy_cls

        constant_args = check_constant_args(args, kwargs)
        unspec_python_args = check_unspec_python_args(args, kwargs)
        options = VariableTracker.propagate(self, args, kwargs.values())

        if self.value in config.constant_functions:
            assert not args and not kwargs
            return ConstantVariable(config.constant_functions[self.value], **options)
        elif self.value is torch._functorch.eager_transforms.grad_impl:
            op = TorchHigherOrderOperatorVariable.make(
                self.value,
                source=self.source,
            ).call_function(tx, args, kwargs)
            return op
        elif self.can_constant_fold_through() and (constant_args or unspec_python_args):
            args, kwargs = specialize_args_kwargs(tx, args, kwargs)
            # constant fold
            return ConstantVariable(
                self.as_python_constant()(
                    *[x.as_python_constant() for x in args],
                    **{k: v.as_python_constant() for k, v in kwargs.items()},
                ),
                **options,
            )
        elif istype(self.value, type) and issubclass(self.value, torch.nn.Module):
            if self.value is torch.nn.CrossEntropyLoss:
                return self._call_cross_entropy_loss(tx, args, kwargs, options)
            else:
                return variables.UserDefinedClassVariable(
                    self.value, source=self.source, **options
                ).call_function(tx, args, kwargs)
        elif self.value in (torch.is_tensor, torch.overrides.is_tensor_like):
            assert len(args) == 1
            if isinstance(args[0], TensorVariable) or (
                self.value is torch.overrides.is_tensor_like
                and isinstance(args[0], UserDefinedObjectVariable)
                and hasattr(args[0].value, "__torch_function__")
            ):
                return ConstantVariable(True, **options)
            else:
                return ConstantVariable(False, **options)
        elif self.value in (
            torch.is_floating_point,
            torch.is_complex,
        ):
            input_arg = None
            if args:
                input_arg = args[0]
            else:
                assert "input" in kwargs
                input_arg = kwargs["input"]
            if isinstance(input_arg, TensorVariable) and input_arg.dtype is not None:
                if self.value is torch.is_floating_point:
                    return ConstantVariable(
                        input_arg.dtype.is_floating_point, **options
                    )
                elif self.value is torch.is_complex:
                    return ConstantVariable(input_arg.dtype.is_complex, **options)
                else:
                    raise AssertionError(f"calling {self.value}")
        elif (
            self.value is torch.numel
            and isinstance(args[0], TensorVariable)
            and args[0].size is not None
        ):
            return ConstantVariable(product(args[0].size), **options)
        elif self.value in REWRITE_OPS_TO_TENSOR_SIZE_METHOD:
            assert len(args) == 1
            assert isinstance(args[0], TensorVariable)
            return args[0].call_method(tx, "size", [], {})
        elif self.value in (
            torch.nn.modules.utils._single,
            torch.nn.modules.utils._pair,
            torch.nn.modules.utils._triple,
            torch.nn.modules.utils._quadruple,
            torch.nn.modules.utils._ntuple,
        ):
            return self._call_ntuple(tx, args, kwargs, options)
        elif self.value is torch.no_grad:
            return GradModeVariable.create(tx, False, **options)
        elif self.value is torch.enable_grad:
            return GradModeVariable.create(tx, True, **options)
        elif self.value is torch.set_grad_enabled and len(args) == 1:
            return GradModeVariable.create(tx, args[0].as_python_constant(), **options)
        elif self.value is torch.is_grad_enabled:
            assert not (args or kwargs)
            return ConstantVariable(torch.is_grad_enabled(), **options).add_guards(
                GradModeVariable._guards_singleton
            )
        elif self.value is torch.use_deterministic_algorithms and len(args) == 1:
            return DeterministicAlgorithmsVariable.create(
                tx, args[0].as_python_constant(), **options
            )
        elif self.value is torch.are_deterministic_algorithms_enabled:
            assert not (args or kwargs)
            return ConstantVariable(
                torch.are_deterministic_algorithms_enabled(), **options
            ).add_guards(DeterministicAlgorithmsVariable._guards_singleton)
        elif self.value is torch.autograd.graph.disable_saved_tensors_hooks:
            assert len(args) == 1
            return DisabledSavedTensorsHooksVariable.create(
                tx, args[0].as_python_constant(), **options
            )
        elif self.value is torch._C._is_torch_function_enabled:
            assert not (args or kwargs)
            return ConstantVariable(
                tx.output.torch_function_enabled, **options
            ).add_guards(TorchFunctionDisableVariable._guards_singleton)
        elif self.value is torch._C.DisableTorchFunctionSubclass:
            assert not (args or kwargs)
            return TorchFunctionDisableVariable.create(tx, **options)
        elif self.value is torch.cuda.stream:
            log.warning(
                "torch.cuda.stream() not fully supported, streams may be ignored"
            )
            assert len(args) == 1
            return CUDAStreamContextVariable.create(tx, args[0], **options)
        elif self.value is torch.cuda.streams.Stream:
            return wrap_fx_proxy_cls(
                CUDAStreamVariable,
                tx,
                tx.output.create_proxy(
                    "call_function",
                    torch.cuda.streams.Stream,
                    (),
                    {},
                ),
                **options,
            )
        elif self.value is torch.from_numpy:
            if not config.numpy_ndarray_as_tensor:
                unimplemented(
                    "torch.from_numpy(). Turn on config.numpy_ndarray_as_tensor to support "
                    "torch.from_numpy()."
                )
            assert len(args) == 1, f"Got arguments {args}"
            assert not kwargs
            t = args[0]
            from .tensor import NumpyNdarrayVariable

            if isinstance(t, NumpyNdarrayVariable):
                # TODO: mark the tensor as non-resizable
                return wrap_fx_proxy_cls(
                    target_cls=TensorVariable,
                    tx=tx,
                    proxy=tx.output.create_proxy(
                        "call_function",
                        torch.detach,
                        *proxy_args_kwargs(args, {}),
                    ),
                    example_value=None,
                    **options,
                )
            else:
                unimplemented(f"torch.from_numpy(<{type(t)}>)")
        elif len(args) > 0 and isinstance(args[0], TensorWithTFOverrideVariable):
            # This code block implements inlining the __torch_function__
            # override of a tensor.

            tensor_with_tf_override = args[0]

            # TODO(future PR): make this implement the full __torch_function__ API
            # instead of assuming the relevant override is in the first argument.
            args[0] = args[0].tensor_variable

            unwrapped = TensorWithTFOverrideVariable.inline_torch_function_unwrapped(
                tx,
                self,
                tensor_with_tf_override.orig_tensor_variable_source,
                tensor_with_tf_override.subclass_torch_function__func,
                tensor_with_tf_override.subclass_type,
                options,
                args,
                kwargs,
            )

            # The wrapping here follows the logic in
            # `torch.Tensor.__torch_function__`.
            if self.value in torch.overrides.get_default_nowrap_functions():
                return unwrapped
            return TensorWithTFOverrideVariable(
                unwrapped,
                tensor_with_tf_override.orig_tensor_variable_source,
                tensor_with_tf_override.subclass_torch_function__func,
                tensor_with_tf_override.subclass_type,
            )
        elif self.value in [
            torch.amp.autocast_mode.autocast,
            torch.cuda.amp.autocast,
            torch.cpu.amp.autocast,
        ]:
            return AutocastModeVariable.create(self.value, args, kwargs)
        elif self.value in (
            torch.profiler.profile,
            torch.profiler.record_function,
            torch.autograd.profiler.profile,
            torch.autograd.profiler.record_function,
        ):
            log.warning("Profiler function %s will be ignored", self.value)
            return NullContextVariable(**options)
        elif self.value is torch.autograd._profiler_enabled:
            unimplemented("torch.autograd._profiler_enabled not supported yet")
        elif self.value is torch.jit.annotate:
            assert len(args) == 2
            return args[1]
        elif self.value is torch.backends.cudnn.is_acceptable:
            # is_acceptable(tensor) returns true if
            #   (a) tensor dtype/device are supported by cudnn
            #   (b) cudnn is available
            #   (c) some initialization has completed
            # technically, it depends on some global state from (c) (torch.backends.cudnn.__cudnn_version)
            assert (
                len(args) == 1 or "tensor" in kwargs
            ), "Expect 1 input to cudnn.is_acceptable"
            tensor_variable = args[0] if len(args) > 0 else kwargs["tensor"]
            assert isinstance(
                tensor_variable, TensorVariable
            ), "Expect input to cudnn.is_acceptable to be a tensor"
            tensor_inp = torch.tensor(
                0, dtype=tensor_variable.dtype, device=tensor_variable.device
            )
            return ConstantVariable(
                torch.backends.cudnn.is_acceptable(tensor_inp), **options
            )
        elif self.value is torch.nn.Parameter:
            # https://github.com/pytorch/pytorch/issues/99569
            unimplemented("torch.nn.Parameter not supported")
        if (
            self.value.__name__ == "get_state"
            and hasattr(self.value, "__self__")
            and isinstance(self.value.__self__, torch._C.Generator)
        ):

            def get_state_from_generator():
                return self.value()

            return wrap_fx_proxy(
                tx=tx,
                proxy=tx.output.create_proxy(
                    "call_function",
                    get_state_from_generator,
                    *proxy_args_kwargs(args, kwargs),
                ),
                example_value=self.value(),
                source=GeneratorStateSource(
                    self.value.__self__.device.type, self.value.__self__.initial_seed()
                ),
                **options,
            )
        if (
            self.value.__name__ == "set_state"
            and hasattr(self.value, "__self__")
            and isinstance(self.value.__self__, torch._C.Generator)
        ) or self.value == torch.random.set_rng_state:
            assert len(args) == 1
            assert isinstance(args[0], TensorVariable)

            unimplemented(
                "TODO: make torch.random.set_rng_state work with FakeTensor/aot_autograd"
            )
            # In fake tensor case, this state doesn't matter, but
            # it needs to be valid to not segfault. Pull a real tensor out.
            # The value won't matter since we are running with fake tensors anyway, so rng doesn't matter.
            # However, it is imperative to record the call_function in the graph with the true args
            # (Not the fake example_value) - for the sake of graph correctness.
            if self.value == torch.random.set_rng_state:
                example_value = torch.random.get_rng_state()
            else:
                example_value = self.value.__self__.get_state()

            self.value.__module__ = self.__module__
            return wrap_fx_proxy(
                tx=tx,
                proxy=tx.output.create_proxy(
                    "call_function",
                    self.value,
                    *proxy_args_kwargs(args, kwargs),
                ),
                example_value=example_value,
                **options,
            )
        elif (
            self.value == torch.numel
            and len(args) == 1
            and isinstance(args[0], TensorVariable)
            and len(kwargs) == 0
        ):
            # TODO(voz): This is rewritten as a call_method because
            # torch.numel(x) w/ sym shapes raises a RuntimeError and x.numel() does not
            return wrap_fx_proxy(
                tx=tx,
                proxy=tx.output.create_proxy(
                    "call_method",
                    "numel",
                    *proxy_args_kwargs(args, kwargs),
                ),
                **options,
            )
        elif (
            self.value is torch.ops.aten.sym_size
            and len(args) == 2
            and len(kwargs) == 0
            and isinstance(args[0], TensorVariable)
        ):
            # we see this when retracing already traced code
            return args[0].call_method(tx, "size", [args[1]], {})
        elif (
            self.value is torch.ops.aten.sym_stride
            and len(args) == 2
            and len(kwargs) == 0
            and isinstance(args[0], TensorVariable)
        ):
            return args[0].call_method(tx, "stride", [args[1]], {})
        elif (
            self.value == torch.addcdiv
            and len(args) == 3
            and "value" in kwargs
            and len(kwargs) == 1
        ):
            # decompose addcdiv into constituent ops, prevents a graph break due to converting
            # value to a scalar
            result = TorchVariable(torch.div, **options).call_function(tx, args[1:], {})
            result = TorchVariable(torch.mul, **options).call_function(
                tx, [result, kwargs["value"]], {}
            )
            return TorchVariable(torch.add, **options).call_function(
                tx, [args[0], result], {}
            )
        elif is_constant_pg_functions(self.value):
            # becuase the input is a "ProcessGroupVariable", we'll be guarding on its
            # ID_MATCH based on how it was constructed.

            # We desugar it at trace-time into ranks by directly calling util
            # bake the result into the trace
            assert len(args) == 1, "Expected one arg (pg)"
<<<<<<< HEAD
            assert isinstance(
                args[0], ProcessGroupVariable
            ), f"Expected PG, got {args[0]}"
            return ConstantVariable(self.value(args[0].as_python_constant()))
=======
            assert isinstance(args[0], ProcessGroupVariable)

            invocation_result = self.value(args[0].as_python_constant())
            # Note - while we *could* cook up sources around invocations, like a FunctionSource
            # the space of invoking functions in the middle of the guard chain is very iffy. As such,
            # guard propagaiton via options is the best we can do.
            from .builder import SourcelessBuilder

            return SourcelessBuilder()(tx, invocation_result).add_options(options)
>>>>>>> f1109028
        elif is_from_local(self.value):
            # rewrite non-primitive args/kwargs to be included in the on-the-fly prim function
            # and rewrite args to have only proxyable args, then insert call_function
            args_as_value = [x.as_python_constant() for x in args[1:]]

            def fn_with_prim_types(x, **kwargs):
                return self.value(x, *args_as_value, **kwargs)

            # attach the same function name for better debugging
            fn_with_prim_types.__name__ = "prim " + self.value.__name__

            return wrap_fx_proxy(
                tx=tx,
                proxy=tx.output.create_proxy(
                    "call_function",
                    fn_with_prim_types,
                    *proxy_args_kwargs([args[0]], kwargs),
                ),
                **options,
            )
        elif self.value == torch.nn.init._calculate_correct_fan:
            return UserFunctionVariable(
                torch.nn.init._calculate_correct_fan, **options
            ).call_function(tx, args, {})
        elif self.value == torch.utils._pytree.tree_flatten:
            if len(args) != 1:
                unimplemented("Unsupported flatten with len(args) != 1")

            flattened, spec = torch.utils._pytree.tree_flatten(args[0])
            return TupleVariable(
                [ListVariable(flattened), ConstantVariable(spec)], **options
            )
        elif self.value == torch.utils._pytree.tree_unflatten:
            if len(args) != 2:
                unimplemented("Unsupported unflatten with len(args) != 2")

            unflattened = torch.utils._pytree.tree_unflatten(args[0], args[1].value)

            def _wrap_in_dynamo_variables(container):
                if isinstance(container, VariableTracker):
                    return container

                if isinstance(container, list):
                    return ListVariable(
                        [_wrap_in_dynamo_variables(elem) for elem in container],
                        **options,
                    )

                if isinstance(container, tuple):
                    return TupleVariable(
                        [_wrap_in_dynamo_variables(elem) for elem in container],
                        **options,
                    )

                if isinstance(container, dict):
                    return ConstDictVariable(
                        {k: _wrap_in_dynamo_variables(v) for k, v in container.items()},
                        type(container),
                        **options,
                    )

            return _wrap_in_dynamo_variables(unflattened)

        elif self.value == torch.fx._pytree.tree_flatten_spec:
            if len(args) != 2:
                unimplemented("Unsupported flatten_spec with len(args) != 2")

            flattened, spec = torch.fx._pytree.tree_flatten_spec(args[0], args[1].value)
            return TupleVariable(
                [ListVariable(flattened), ConstantVariable(spec)], **options
            )
        elif self.value == torch.utils._pytree.tree_map_only:
            if len(args) != 3:
                unimplemented("Unsupported tree_map_only with len(args) != 3")

            ty = args[0].value  # type
            fn = args[1]  # map fn
            tree = args[2]  # tree

            def map_fn(v):
                if ty == v.python_type():
                    return fn.call_function(tx, [v], {})
                else:
                    return v

            return torch.utils._pytree.tree_map(map_fn, tree)
        else:
            any_symints_or_symfloats = any(isinstance(x, SymNodeVariable) for x in args)
            all_ints_or_floats = all(
                isinstance(x, (variables.ConstantVariable, variables.SymNodeVariable))
                for x in args
            )
            bin_ops = {"add", "sub", "mul", "div", "sqrt"}
            if (
                getattr(self.value, "__module__", "") == "torch"
                and self.value.__name__ in bin_ops
                and any_symints_or_symfloats
                and all_ints_or_floats
            ):
                msg = f"""\
Calling {str(self.value)} on only torch.SymInt arguments is not yet supported.
To support this behavior, we need to allow const-propping tensors that store symint data.
For now, dynamo will explicitly graph break when it encounters user code with this behavior.
"""
                log.warning(msg)
                raise unimplemented(msg)
            # Handle sth like torch.LongTensor(list(np.int64, np.int64, ...)),
            # as FX symbolic trace doesn't support numpy int/float as base types.
            if (
                HAS_NUMPY
                and self.value in tensortype_to_dtype
                and len(args) == 1
                and isinstance(args[0], ListVariable)
                and args[0].is_python_constant()
            ):
                for x in args[0].items:
                    if isinstance(x.value, np.generic):
                        x.value = x.value.item()

            # TODO(voz): Replace w/ dynamic shape rewrite table.
            # Ideally, we would be able to do this at ctor time, but alas we need a combination
            # of value + args to determine this.
            fn_ = self.value
            if any(isinstance(x, SymNodeVariable) for x in args):
                if self.value == math.sqrt:
                    from torch.fx.experimental.symbolic_shapes import sym_sqrt

                    fn_ = sym_sqrt

            if fn_ is torch.tensor:

                def check_any_unspec(x):
                    # NB: This includes UnspecializedPythonVariable
                    if isinstance(x, (TensorVariable, SymNodeVariable)):
                        return True
                    elif isinstance(x, ListVariable):
                        return any(check_any_unspec(y) for y in x.items)
                    # TODO: there maybe other recursive structures you need to
                    # check
                    else:
                        return False

                # NB: OK to pass torch.tensor(tensor), this will trace fine
                # TODO: But torch.tensor(unspec) would not trace fine.  Not
                # handled right now.
                data_arg = None
                if args:
                    data_arg = args[0]
                elif "data" in kwargs:
                    data_arg = kwargs["data"]

                if isinstance(data_arg, ListVariable) and check_any_unspec(data_arg):
                    unimplemented("torch.tensor call with list of unspec")
            print("INVOKING ", fn_, self)
            tensor_variable = wrap_fx_proxy(
                tx=tx,
                proxy=tx.output.create_proxy(
                    "call_function",
                    fn_,
                    *proxy_args_kwargs(args, kwargs),
                ),
                **options,
            )

            if "out" in kwargs and not (
                isinstance(kwargs["out"], variables.ConstantVariable)
                and kwargs["out"].as_python_constant() is None
            ):
                # out variants of torch operators like torch.sort and
                # torch.sigmoid mutate the tensors in the out field. Track such
                # tensors and rewrite the symbolic locals.
                if isinstance(tensor_variable, TupleVariable):
                    assert isinstance(kwargs["out"], (TupleVariable, ListVariable))
                    output_tensor_names = [
                        tx.find_symbolic_locals_name(x) for x in kwargs["out"].items
                    ]
                    for idx, name in enumerate(output_tensor_names):
                        if name in tx.symbolic_locals:
                            tx.symbolic_locals[name] = tensor_variable.items[idx]
                elif isinstance(tensor_variable, TensorVariable):
                    assert isinstance(kwargs["out"], TensorVariable)
                    name = tx.find_symbolic_locals_name(kwargs["out"])
                    if name in tx.symbolic_locals:
                        tx.symbolic_locals[name] = tensor_variable
                else:
                    unimplemented(f"out variant of {type(kwargs['out'])}")

            return tensor_variable

    def _call_cross_entropy_loss(self, tx, args, kwargs, options):
        """
        functional: input, target, weight=None, size_average=None, ignore_index=- 100, reduce=None, reduction='mean',
        label_smoothing=0.0

        non functional ctor: weight=None, size_average=None, ignore_index=- 100, reduce=None, reduction='mean',
        label_smoothing=0.0

        non functional loss call: input, target, optional_output
        """
        from . import ConstantVariable

        def normalize_args(
            weight=ConstantVariable(None),
            size_average=ConstantVariable(None),
            ignore_index=ConstantVariable(-100),
            reduce=ConstantVariable(None),
            reduction=ConstantVariable("mean"),
            label_smoothing=ConstantVariable(0.0),
        ):
            return (
                weight,
                size_average,
                ignore_index,
                reduce,
                reduction,
                label_smoothing,
            )

        (
            weight,
            size_average,
            ignore_index,
            reduce_arg,
            reduction,
            label_smoothing,
        ) = normalize_args(*args, **kwargs)

        def fake_cross_entropy_loss(input, target):
            from .builder import wrap_fx_proxy

            return wrap_fx_proxy(
                tx=tx,
                proxy=tx.output.create_proxy(
                    "call_function",
                    torch.nn.functional.cross_entropy,
                    *proxy_args_kwargs(
                        [
                            input,
                            target,
                            weight,
                            size_average,
                            ignore_index,
                            reduce_arg,
                            reduction,
                            label_smoothing,
                        ],
                        {},
                    ),
                ),
                **VariableTracker.propagate(
                    [
                        self,
                        weight,
                        size_average,
                        ignore_index,
                        reduce_arg,
                        reduction,
                        label_smoothing,
                        input,
                        target,
                    ]
                ),
            )

        return variables.LambdaVariable(fake_cross_entropy_loss, **options)

    def _call_ntuple(self, tx, args, kwargs, options):
        """inline behavior of torch.nn.modules.utils._ntuple"""
        if self.value is torch.nn.modules.utils._ntuple:
            count = args[0].as_python_constant()
        else:
            count = self.value.__closure__[0].cell_contents
        assert isinstance(count, int)

        def handle_ntuple(value):
            if value.has_unpack_var_sequence(tx):
                return variables.TupleVariable(
                    list(value.unpack_var_sequence(tx)),
                    **VariableTracker.propagate(self, value, args, kwargs.values()),
                )
            elif value.is_python_constant():
                # constant prop through it
                return variables.ConstantVariable(
                    torch.nn.modules.utils._ntuple(count)(value.as_python_constant()),
                    **VariableTracker.propagate(self, value, args, kwargs.values()),
                )
            else:
                unimplemented(f"torch.nn.modules.utils._ntuple({value})")

        if self.value is torch.nn.modules.utils._ntuple:
            return variables.LambdaVariable(handle_ntuple, **options)
        else:
            return handle_ntuple(args[0])<|MERGE_RESOLUTION|>--- conflicted
+++ resolved
@@ -84,7 +84,6 @@
 if torch.distributed.is_available():
     constant_fold_functions.append(torch.distributed.is_initialized)
 
-<<<<<<< HEAD
     from torch.distributed.distributed_c10d import (
         _get_group_tag,
         _rank_not_in_group,
@@ -99,8 +98,6 @@
         ]
     )
 
-=======
->>>>>>> f1109028
 
 # TODO(voz): perhaps a decorator? This is rather readable for now tho, and not a public API.
 def remap_as_fn___radd__(*args):
@@ -575,12 +572,6 @@
             # We desugar it at trace-time into ranks by directly calling util
             # bake the result into the trace
             assert len(args) == 1, "Expected one arg (pg)"
-<<<<<<< HEAD
-            assert isinstance(
-                args[0], ProcessGroupVariable
-            ), f"Expected PG, got {args[0]}"
-            return ConstantVariable(self.value(args[0].as_python_constant()))
-=======
             assert isinstance(args[0], ProcessGroupVariable)
 
             invocation_result = self.value(args[0].as_python_constant())
@@ -590,7 +581,6 @@
             from .builder import SourcelessBuilder
 
             return SourcelessBuilder()(tx, invocation_result).add_options(options)
->>>>>>> f1109028
         elif is_from_local(self.value):
             # rewrite non-primitive args/kwargs to be included in the on-the-fly prim function
             # and rewrite args to have only proxyable args, then insert call_function
