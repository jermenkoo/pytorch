#define PY_SSIZE_T_CLEAN
#include <torch/csrc/utils/python_compat.h>
#include <opcode.h>
#include <stdbool.h>

// see https://bugs.python.org/issue35886
#if PY_VERSION_HEX >= 0x03080000
#define Py_BUILD_CORE
#include <internal/pycore_pystate.h>

// These headers were added in 3.11
#if IS_PYTHON_3_11_PLUS
#include <internal/pycore_frame.h>
#define NEED_OPCODE_TABLES // To get _PyOpcode_Deopt
#include <internal/pycore_opcode.h>
#undef NEED_OPCODE_TABLES
#endif

#undef Py_BUILD_CORE
#endif // PY_VERSION_HEX >= 0x03080000

// All the eval APIs change in 3.11 so we need to decide which one to use on the fly
// https://docs.python.org/3/c-api/init.html#c._PyFrameEvalFunction
#if IS_PYTHON_3_11_PLUS
#define THP_EVAL_API_FRAME_OBJECT _PyInterpreterFrame

// The next two functions are taken from
// https://github.com/python/cpython/blob/a7715ccfba5b86ab09f86ec56ac3755c93b46b48/Objects/frameobject.c#L1182
// These are not exported by the CPython binary and thus we have
// to get our own implementation of them.
// As a simple way to reduce the impact of ABI changes on the CPython side, this check forces
// us to manually re-check that the function didn't change on the next major version
#if PY_VERSION_HEX >= 0x030C0000 // 3.12
#error "Please ensure that the functions below still match the CPython implementation for 3.12"
#endif

static int
_PyFrame_OpAlreadyRan(_PyInterpreterFrame *frame, int opcode, int oparg)
{
    // This only works when opcode is a non-quickened form:
    assert(_PyOpcode_Deopt[opcode] == opcode);
    int check_oparg = 0;
    for (_Py_CODEUNIT *instruction = _PyCode_CODE(frame->f_code);
         instruction < frame->prev_instr; instruction++)
    {
        int check_opcode = _PyOpcode_Deopt[_Py_OPCODE(*instruction)];
        check_oparg |= _Py_OPARG(*instruction);
        if (check_opcode == opcode && check_oparg == oparg) {
            return 1;
        }
        if (check_opcode == EXTENDED_ARG) {
            check_oparg <<= 8;
        }
        else {
            check_oparg = 0;
        }
        instruction += _PyOpcode_Caches[check_opcode];
    }
    return 0;
}

int
THP_PyFrame_FastToLocalsWithError(_PyInterpreterFrame *frame) {
    /* Merge fast locals into f->f_locals */
    PyObject *locals;
    PyObject **fast;
    PyCodeObject *co;
    locals = frame->f_locals;
    if (locals == NULL) {
        locals = frame->f_locals = PyDict_New();
        if (locals == NULL)
            return -1;
    }
    co = frame->f_code;
    fast = _PyFrame_GetLocalsArray(frame);
    // COPY_FREE_VARS has no quickened forms, so no need to use _PyOpcode_Deopt
    // here:
    int lasti = _PyInterpreterFrame_LASTI(frame);
    if (lasti < 0 && _Py_OPCODE(_PyCode_CODE(co)[0]) == COPY_FREE_VARS) {
        /* Free vars have not been initialized -- Do that */
        PyCodeObject *co = frame->f_code;
        PyObject *closure = frame->f_func->func_closure;
        int offset = co->co_nlocals + co->co_nplaincellvars;
        for (int i = 0; i < co->co_nfreevars; ++i) {
            PyObject *o = PyTuple_GET_ITEM(closure, i);
            Py_INCREF(o);
            frame->localsplus[offset + i] = o;
        }
        // COPY_FREE_VARS doesn't have inline CACHEs, either:
        frame->prev_instr = _PyCode_CODE(frame->f_code);
    }
    for (int i = 0; i < co->co_nlocalsplus; i++) {
        _PyLocals_Kind kind = _PyLocals_GetKind(co->co_localspluskinds, i);

        /* If the namespace is unoptimized, then one of the
           following cases applies:
           1. It does not contain free variables, because it
              uses import * or is a top-level namespace.
           2. It is a class namespace.
           We don't want to accidentally copy free variables
           into the locals dict used by the class.
        */
        if (kind & CO_FAST_FREE && !(co->co_flags & CO_OPTIMIZED)) {
            continue;
        }

        PyObject *name = PyTuple_GET_ITEM(co->co_localsplusnames, i);
        PyObject *value = fast[i];
        if (frame->stacktop) {
            if (kind & CO_FAST_FREE) {
                // The cell was set by COPY_FREE_VARS.
                assert(value != NULL && PyCell_Check(value));
                value = PyCell_GET(value);
            }
            else if (kind & CO_FAST_CELL) {
                // Note that no *_DEREF ops can happen before MAKE_CELL
                // executes.  So there's no need to duplicate the work
                // that MAKE_CELL would otherwise do later, if it hasn't
                // run yet.
                if (value != NULL) {
                    if (PyCell_Check(value) &&
                            _PyFrame_OpAlreadyRan(frame, MAKE_CELL, i)) {
                        // (likely) MAKE_CELL must have executed already.
                        value = PyCell_GET(value);
                    }
                    // (likely) Otherwise it it is an arg (kind & CO_FAST_LOCAL),
                    // with the initial value set when the frame was created...
                    // (unlikely) ...or it was set to some initial value by
                    // an earlier call to PyFrame_LocalsToFast().
                }
            }
        }
        else {
            assert(value == NULL);
        }
        if (value == NULL) {
            if (PyObject_DelItem(locals, name) != 0) {
                if (PyErr_ExceptionMatches(PyExc_KeyError)) {
                    PyErr_Clear();
                }
                else {
                    return -1;
                }
            }
        }
        else {
            if (PyObject_SetItem(locals, name, value) != 0) {
                return -1;
            }
        }
    }
    return 0;
}

// We need to be able to return the _PyInterpreterFrame to python so create
// a python binding for it

typedef struct THPPyInterpreterFrame {
  PyObject_HEAD
  _PyInterpreterFrame* frame; // Borrowed reference
} THPPyInterpreterFrame;

THPPyInterpreterFrame* THPPyInterpreterFrame_New(_PyInterpreterFrame* frame);

#define DECLARE_PYOBJ_ATTR(name) \
static PyObject* THPPyInterpreterFrame_##name(THPPyInterpreterFrame* self, PyObject* _noargs) { \
  PyObject* res = (PyObject*)self->frame->name; \
  Py_XINCREF(res); \
  return res; \
}

DECLARE_PYOBJ_ATTR(f_func)
DECLARE_PYOBJ_ATTR(f_globals)
DECLARE_PYOBJ_ATTR(f_builtins)
DECLARE_PYOBJ_ATTR(f_locals)
DECLARE_PYOBJ_ATTR(f_code)
DECLARE_PYOBJ_ATTR(frame_obj)

#undef DECLARE_PYOBJ_ATTR

static THPPyInterpreterFrame* THPPyInterpreterFrame_previous(THPPyInterpreterFrame* self, PyObject* _noargs) {
  THPPyInterpreterFrame* res = THPPyInterpreterFrame_New(self->frame->previous);
  return res;
}

// This is not a true attribute of the class but we do access it in python and it is hard to implement
// on the python side, so do it here:
static PyObject* THPPyInterpreterFrame_f_lasti(THPPyInterpreterFrame* self, PyObject* _noargs) {
  return PyLong_FromLong(_PyInterpreterFrame_LASTI(self->frame));
}

// NOLINTNEXTLINE(cppcoreguidelines-avoid-c-arrays,cppcoreguidelines-avoid-non-const-global-variables,modernize-avoid-c-arrays)
static struct PyGetSetDef THPDevice_properties[] = {
    {"f_func", (getter)THPPyInterpreterFrame_f_func, NULL, NULL, NULL},
    {"f_globals", (getter)THPPyInterpreterFrame_f_globals, NULL, NULL, NULL},
    {"f_builtins", (getter)THPPyInterpreterFrame_f_builtins, NULL, NULL, NULL},
    {"f_locals", (getter)THPPyInterpreterFrame_f_locals, NULL, NULL, NULL},
    {"f_code", (getter)THPPyInterpreterFrame_f_code, NULL, NULL, NULL},
    {"frame_obj", (getter)THPPyInterpreterFrame_frame_obj, NULL, NULL, NULL},
    {"previous", (getter)THPPyInterpreterFrame_previous, NULL, NULL, NULL},
    {"f_lasti", (getter)THPPyInterpreterFrame_f_lasti, NULL, NULL, NULL},
    {NULL}};

PyTypeObject THPPyInterpreterFrameType = {
    PyVarObject_HEAD_INIT(NULL, 0) "torch._C.dynamo.eval_frame._PyInterpreterFrame", /* tp_name */
    sizeof(THPPyInterpreterFrame), /* tp_basicsize */
    0, /* tp_itemsize */
    NULL, /* tp_dealloc */
    0, /* tp_vectorcall_offset */
    NULL, /* tp_getattr */
    NULL, /* tp_setattr */
    NULL, /* tp_reserved */
    NULL, /* tp_repr */
    NULL, /* tp_as_number */
    NULL, /* tp_as_sequence */
    NULL, /* tp_as_mapping */
    NULL, /* tp_hash  */
    NULL, /* tp_call */
    NULL, /* tp_str */
    NULL, /* tp_getattro */
    NULL, /* tp_setattro */
    NULL, /* tp_as_buffer */
    Py_TPFLAGS_DEFAULT, /* tp_flags */
    NULL, /* tp_doc */
    NULL, /* tp_traverse */
    NULL, /* tp_clear */
    NULL, /* tp_richcompare */
    0, /* tp_weaklistoffset */
    NULL, /* tp_iter */
    NULL, /* tp_iternext */
    NULL, /* tp_methods */
    NULL, /* tp_members */
    THPDevice_properties, /* tp_getset */
    NULL, /* tp_base */
    NULL, /* tp_dict */
    NULL, /* tp_descr_get */
    NULL, /* tp_descr_set */
    0, /* tp_dictoffset */
    NULL, /* tp_init */
    NULL, /* tp_alloc */
    NULL, /* tp_new */
};


THPPyInterpreterFrame* THPPyInterpreterFrame_New(_PyInterpreterFrame* frame) {
  PyTypeObject* type = (PyTypeObject*)&THPPyInterpreterFrameType;
  THPPyInterpreterFrame* self = (THPPyInterpreterFrame*)type->tp_alloc(type, 0);
  if (!self)
    return NULL;
  self->frame = frame;
  return self;
}


#else
#define THP_EVAL_API_FRAME_OBJECT PyFrameObject

#define THP_PyFrame_FastToLocalsWithError PyFrame_FastToLocalsWithError
#endif

#ifdef _WIN32
#define unlikely(x) (x)
#else
#define unlikely(x) __builtin_expect((x), 0)
#endif

#define NULL_CHECK(val)                                         \
  if (unlikely((val) == NULL)) {                                \
    fprintf(stderr, "NULL ERROR: %s:%d\n", __FILE__, __LINE__); \
    PyErr_Print();                                              \
    abort();                                                    \
  } else {                                                      \
  }

#define CHECK(cond)                                                     \
  if (unlikely(!(cond))) {                                              \
    fprintf(stderr, "DEBUG CHECK FAILED: %s:%d\n", __FILE__, __LINE__); \
    abort();                                                            \
  } else {                                                              \
  }

#ifdef TORCHDYNAMO_DEBUG

#define DEBUG_CHECK(cond) CHECK(cond)
#define DEBUG_NULL_CHECK(val) NULL_CHECK(val)
#define DEBUG_TRACE(msg, ...) \
  fprintf(stderr, "TRACE[%s:%d] " msg "\n", __func__, __LINE__, __VA_ARGS__)
#define DEBUG_TRACE0(msg) \
  fprintf(stderr, "TRACE[%s:%d] " msg "\n", __func__, __LINE__)

#else

#define DEBUG_CHECK(cond)
#define DEBUG_NULL_CHECK(val)
#define DEBUG_TRACE(msg, ...)
#define DEBUG_TRACE0(msg)

#endif

// Flag to just run a frame normally
#define SKIP_CODE ((void*)0x1)

static PyObject* noargs = NULL; /* cached empty tuple */
static PyObject* dotzerokey = NULL; /* ".0" */
static PyObject* guard_fail_hook = NULL;
static PyObject* guard_error_hook = NULL;
static PyObject* profiler_start_hook = NULL;
static PyObject* profiler_end_hook = NULL;
static PyObject* guard_profiler_name_str = NULL; /* cached py str */

size_t extra_index = -1;

static Py_tss_t eval_frame_callback_key = Py_tss_NEEDS_INIT;

inline static PyObject* eval_frame_callback_get(void) {
  void* result = PyThread_tss_get(&eval_frame_callback_key);
  if (unlikely(result == NULL)) {
    Py_RETURN_NONE;
  } else {
    return (PyObject*)result;
  }
}

inline static void eval_frame_callback_set(PyObject* obj) {
  PyThread_tss_set(&eval_frame_callback_key, obj);
}

static void ignored(void* obj) {}
static PyObject* _custom_eval_frame_shim(
    PyThreadState* tstate,
    THP_EVAL_API_FRAME_OBJECT* frame,
    int throw_flag);
static PyObject* _custom_eval_frame(
    PyThreadState* tstate,
    THP_EVAL_API_FRAME_OBJECT* frame,
    int throw_flag,
    PyObject* callback);
#if PY_VERSION_HEX >= 0x03090000
static PyObject* custom_eval_frame_shim(
    PyThreadState* tstate,
    THP_EVAL_API_FRAME_OBJECT* frame,
    int throw_flag) {
  return _custom_eval_frame_shim(tstate, frame, throw_flag);
}
#else
static PyObject* custom_eval_frame_shim(THP_EVAL_API_FRAME_OBJECT* frame, int throw_flag) {
  PyThreadState* tstate = PyThreadState_GET();
  return _custom_eval_frame_shim(tstate, frame, throw_flag);
}
#endif

inline static PyObject* eval_frame_default(
    PyThreadState* tstate,
    THP_EVAL_API_FRAME_OBJECT* frame,
    int throw_flag) {
#if PY_VERSION_HEX >= 0x03090000
  if (tstate == NULL) {
    tstate = PyThreadState_GET();
  }
  return _PyEval_EvalFrameDefault(tstate, frame, throw_flag);
#else
  return _PyEval_EvalFrameDefault(frame, throw_flag);
#endif
}

inline static void enable_eval_frame_shim(PyThreadState* tstate) {
#if PY_VERSION_HEX >= 0x03090000
  if (_PyInterpreterState_GetEvalFrameFunc(tstate->interp) !=
      &custom_eval_frame_shim) {
    _PyInterpreterState_SetEvalFrameFunc(
        tstate->interp, &custom_eval_frame_shim);
  }
#else
  if (tstate->interp->eval_frame != &custom_eval_frame_shim) {
    // First call
    tstate->interp->eval_frame = &custom_eval_frame_shim;
  }
#endif
}

inline static void enable_eval_frame_default(PyThreadState* tstate) {
#if PY_VERSION_HEX >= 0x03090000
  if (_PyInterpreterState_GetEvalFrameFunc(tstate->interp) !=
      &_PyEval_EvalFrameDefault) {
    _PyInterpreterState_SetEvalFrameFunc(
        tstate->interp, &_PyEval_EvalFrameDefault);
  }
#else
  if (tstate->interp->eval_frame != &_PyEval_EvalFrameDefault) {
    // First call
    tstate->interp->eval_frame = &_PyEval_EvalFrameDefault;
  }
#endif
}

static inline PyObject* call_callback(
    PyObject* callable,
    THP_EVAL_API_FRAME_OBJECT* _frame,
    long cache_len) {

#if IS_PYTHON_3_11_PLUS
  THPPyInterpreterFrame* frame = THPPyInterpreterFrame_New(_frame);
#else
  PyFrameObject* frame = _frame;
#endif
  PyObject* args = Py_BuildValue("(Ol)", frame, cache_len);
  if (args == NULL) {
    return NULL;
  }
  PyObject* result = PyObject_CallObject(callable, args);
  Py_DECREF(args);
  return result;
}

typedef struct cache_entry {
  // check the guards: lambda: <locals of user function>: bool
  PyObject* check_fn;
  // modified user bytecode (protected by check_fn's guards)
  PyCodeObject* code;
  // on a cache miss, linked list of next thing to try
  struct cache_entry* next;
} CacheEntry;

static CacheEntry* create_cache_entry(
    CacheEntry* next,
    PyObject* guarded_code) {
  CacheEntry* e = (CacheEntry*)malloc(sizeof(CacheEntry));
  DEBUG_NULL_CHECK(e);
  e->check_fn = PyObject_GetAttrString(guarded_code, "check_fn");
  NULL_CHECK(e->check_fn);
  e->code = (PyCodeObject*)PyObject_GetAttrString(guarded_code, "code");
  NULL_CHECK(e->code);
  e->next = next;
  return e;
}

static void destroy_cache_entry(CacheEntry* e) {
  if (e == NULL || e == SKIP_CODE) {
    return;
  }
  Py_XDECREF(e->check_fn);
  Py_XDECREF(e->code);
  destroy_cache_entry(e->next);
  free(e);
}

inline static CacheEntry* get_extra(PyCodeObject* code) {
  CacheEntry* extra = NULL;
  _PyCode_GetExtra((PyObject*)code, extra_index, (void*)&extra);
  return extra;
}

inline static void set_extra(PyCodeObject* code, CacheEntry* extra) {
  // TODO(jansel): would it be faster to bypass this?
  _PyCode_SetExtra((PyObject*)code, extra_index, extra);
}

#ifdef TORCHDYNAMO_DEBUG
inline static const char* name(THP_EVAL_API_FRAME_OBJECT* frame) {
  DEBUG_CHECK(PyUnicode_Check(frame->f_code->co_name));
  return PyUnicode_AsUTF8(frame->f_code->co_name);
}
#endif

static PyObject* call_guard_fail_hook(
    PyObject* hook,
    CacheEntry* e,
    PyObject* f_locals) {
  // call debugging logic when a guard fails
  PyObject* args = PyTuple_Pack(
      4,
      e->check_fn,
      e->code,
      f_locals,
      (e->next == NULL ? Py_True : Py_False));
  if (args == NULL) return NULL;
  PyObject* result = PyObject_CallObject(hook, args);
  Py_DECREF(args);
  return result;
}

static PyObject* call_profiler_start_hook(PyObject* name_str) {
  if (profiler_start_hook == NULL) return NULL;
  if (name_str == NULL) return NULL;
  PyObject* args = PyTuple_Pack(1, name_str);
  if (args == NULL) return NULL;
  PyObject* result = PyObject_CallObject(profiler_start_hook, args);
  Py_DECREF(args);
  return result;
}

static void call_profiler_end_hook(PyObject* record) {
  // 'record' obj is the return value of calling _start_hook()
  if (profiler_end_hook == NULL) return;
  if (record == NULL) return;
  PyObject* args = PyTuple_Pack(1, record);
  if (args == NULL) return;
  PyObject* result = PyObject_CallObject(profiler_end_hook, args);
  Py_XDECREF(result);
  Py_DECREF(args);
}

// Return value: borrowed reference
// Is either Py_None or a PyCodeObject
static PyObject* lookup(CacheEntry* e, THP_EVAL_API_FRAME_OBJECT *frame, CacheEntry* prev) {
  if (e == NULL) {
    // NB: intentionally not using Py_RETURN_NONE, to return borrowed ref
    return Py_None;
  }
  PyObject *f_locals = frame->f_locals;
  PyObject* dotzero = PyDict_GetItem(f_locals, dotzerokey);
  PyObject* valid = NULL;
  if (unlikely(dotzero != NULL)) {
    // .0 is a special variable name used for implicit args
    PyObject* args = PyTuple_Pack(1, dotzero);
    if (args == NULL) return NULL;
    valid = PyObject_Call(e->check_fn, args, f_locals);
    Py_DECREF(args);
  } else {
    valid = PyObject_Call(e->check_fn, noargs, f_locals);
  }
  if (unlikely(valid == NULL)) {
    if (guard_error_hook != NULL) {
      PyObject *type, *value, *traceback;
      PyErr_Fetch(&type, &value, &traceback);
      PyObject* r = call_guard_fail_hook(guard_error_hook, e, f_locals);
      if (r == NULL) {
        return NULL;
      }
      Py_DECREF(r);
      PyErr_Restore(type, value, traceback);
    }
    return NULL;
  }
  Py_DECREF(valid);
  if (valid == Py_True) {
    // Keep the head as the most recently used cache entry.
    // If the hit cache entry is not the head of the linked list,
    // move it to the head
    if (prev != NULL) {
        CacheEntry* extra = get_extra(frame->f_code);
        prev->next = e->next;
        e->next = extra;
        set_extra(frame->f_code, e);
    }
    return (PyObject*)e->code;
  }
  if (unlikely(guard_fail_hook != NULL)) {
    PyObject* r = call_guard_fail_hook(guard_fail_hook, e, f_locals);
    if (r == NULL) {
      return NULL;
    }
    Py_DECREF(r);
  }
  return lookup(e->next, frame, e);
}

static long cache_size(CacheEntry* e) {
  if (e == NULL) {
    return 0;
  }
  return 1 + cache_size(e->next);
}

inline static PyObject* eval_custom_code(
    PyThreadState* tstate,
    THP_EVAL_API_FRAME_OBJECT* frame,
    PyCodeObject* code,
    int throw_flag) {
  Py_ssize_t ncells = 0;
  Py_ssize_t nfrees = 0;
  Py_ssize_t nlocals_new = code->co_nlocals;
  Py_ssize_t nlocals_old = frame->f_code->co_nlocals;

  ncells = PyCode_GetNCellvars(code);
  nfrees = PyCode_GetNFreevars(code);

  DEBUG_NULL_CHECK(tstate);
  DEBUG_NULL_CHECK(frame);
  DEBUG_NULL_CHECK(code);
  DEBUG_CHECK(ncells == PyTuple_GET_SIZE(frame->f_code->co_cellvars));
  DEBUG_CHECK(nfrees == PyTuple_GET_SIZE(frame->f_code->co_freevars));
  DEBUG_CHECK(nlocals_new >= nlocals_old);

  PyFrameObject* shadow_obj = PyFrame_New(tstate, code, frame->f_globals, NULL);
  #if IS_PYTHON_3_11_PLUS
  THP_EVAL_API_FRAME_OBJECT* shadow = shadow_obj->f_frame;
<<<<<<< HEAD
=======
  Py_XINCREF(frame->f_func->func_closure);
  shadow->f_func->func_closure = frame->f_func->func_closure;
  // NOTE: in Python 3.11.1+, PyFrame_New changes prev_instr, causing
  // Python runtime errors, so we revert the change.
  // See https://github.com/python/cpython/pull/97886.
  // TODO if there are more shadow frame related bugs in the future,
  // consider not using PyFrame_New.
  shadow->prev_instr = _PyCode_CODE(shadow->f_code) - 1;
>>>>>>> 28621208
  #else
  THP_EVAL_API_FRAME_OBJECT* shadow = shadow_obj;
  #endif
  if (shadow == NULL) {
    return NULL;
  }

  #if IS_PYTHON_3_11_PLUS
  PyObject** fastlocals_old = frame->localsplus;
  PyObject** fastlocals_new = shadow->localsplus;
  #else
  PyObject** fastlocals_old = frame->f_localsplus;
  PyObject** fastlocals_new = shadow->f_localsplus;
  #endif

  for (Py_ssize_t i = 0; i < nlocals_old; i++) {
    Py_XINCREF(fastlocals_old[i]);
    fastlocals_new[i] = fastlocals_old[i];
  }

  for (Py_ssize_t i = 0; i < ncells + nfrees; i++) {
    Py_XINCREF(fastlocals_old[nlocals_old + i]);
    fastlocals_new[nlocals_new + i] = fastlocals_old[nlocals_old + i];
  }

  PyObject* result = eval_frame_default(tstate, shadow, throw_flag);
  Py_DECREF(shadow_obj);
  return result;
}

static PyObject* _custom_eval_frame_shim(
    PyThreadState* tstate,
    THP_EVAL_API_FRAME_OBJECT* frame,
    int throw_flag) {
  // Shims logic into one of three states. Can probably be refactored into a
  // single func, later:
  //  - None: disables TorchDynamo
  //  - False: run-only mode (reuse existing compiles)
  //  - Python callable(): enables TorchDynamo
  PyObject* callback = eval_frame_callback_get();

  if (callback == Py_None) {
    return eval_frame_default(tstate, frame, throw_flag);
  }

  return _custom_eval_frame(tstate, frame, throw_flag, callback);
}

static PyObject* _custom_eval_frame(
    PyThreadState* tstate,
    THP_EVAL_API_FRAME_OBJECT* frame,
    int throw_flag,
    PyObject* callback) {
  DEBUG_TRACE(
      "begin %s %s %i %i %i %i",
      name(frame),
      PyUnicode_AsUTF8(frame->f_code->co_filename),
      frame->f_lineno,
      frame->f_lasti,
      frame->f_iblock,
      frame->f_executing);

  if (throw_flag) {
    // When unwinding generators, eval frame is called with throw_flag ==
    // true.  Frame evaluation is supposed to continue unwinding by propagating
    // the exception.  Dynamo doesn't really know how to do this, nor does it
    // really want to do this, because there's unlikely any code to capture
    // (you're going to immediately quit out of the frame, perhaps running
    // some unwinding logic along the way).  So we just run the default
    // handler in this case.
    //
    // NB: A previous version of this patch returned NULL.  This is wrong,
    // because returning NULL is *different* from unwinding an exception.
    // In particular, you will not execute things like context manager
    // __exit__ if you just return NULL.
    //
    // NB: It's /conceivable/ that you might want to actually still call the
    // Dynamo callback when throw_flag == TRUE, to give Dynamo a chance to
    // do any stack unwinding code.  But this is not really useful because
    // (1) Dynamo doesn't actually know how to do stack unwinding, so it would
    // immediately skip the frame, and (2) even if it did, this would only
    // be profitable if there was tensor code in the unwinding code.  Seems
    // unlikely.
    DEBUG_TRACE("throw %s", name(frame));
    return eval_frame_default(tstate, frame, throw_flag);
  }

  CacheEntry* extra = get_extra(frame->f_code);
  if (extra == SKIP_CODE || (callback == Py_False && extra == NULL)) {
    DEBUG_TRACE("skip %s", name(frame));
    return eval_frame_default(tstate, frame, throw_flag);
  }

  // TODO(jansel): investigate directly using the "fast" representation
  // TODO(alband): This is WRONG for python3.11+ we pass in a _PyInterpreterFrame
  // even though we should pass a PyFrameObject.
  if (THP_PyFrame_FastToLocalsWithError(frame) < 0) {
    DEBUG_TRACE("error %s", name(frame));
    return NULL;
  }

  // A callback of Py_False indicates "run only" mode, the cache is checked, but
  // we never compile.
  if (callback == Py_False) {
    DEBUG_TRACE("In run only mode %s", name(frame));
    PyObject* hook_record = call_profiler_start_hook(guard_profiler_name_str);
    PyObject* maybe_cached_code = lookup(extra, frame, NULL);
    call_profiler_end_hook(hook_record);
    Py_XDECREF(hook_record);

    if (maybe_cached_code == NULL) {
      // guard eval failed, keep propagating
      return NULL;
    } else if (maybe_cached_code == Py_None) {
      DEBUG_TRACE("cache miss %s", name(frame));
      return eval_frame_default(tstate, frame, throw_flag);
    }
    PyCodeObject* cached_code = (PyCodeObject*)maybe_cached_code;
    // used cached version
    DEBUG_TRACE("cache hit %s", name(frame));
    return eval_custom_code(tstate, frame, cached_code, throw_flag);
  }
  DEBUG_CHECK(PyDict_CheckExact(frame->f_locals));
  DEBUG_CHECK(PyDict_CheckExact(frame->f_globals));
  DEBUG_CHECK(PyDict_CheckExact(frame->f_builtins));

  // We don't run the current custom_eval_frame behavior for guards.
  // So we temporarily set the callback to Py_None to drive the correct behavior
  // in the shim.
  eval_frame_callback_set(Py_None);

  PyObject* hook_record = call_profiler_start_hook(guard_profiler_name_str);
  PyObject* maybe_cached_code = lookup(extra, frame, NULL);
  call_profiler_end_hook(hook_record);
  Py_XDECREF(hook_record);
  if (maybe_cached_code == NULL) {
    // Python error
    return NULL;
  } else if (maybe_cached_code != Py_None) {
    PyCodeObject* cached_code = (PyCodeObject*)maybe_cached_code;
    // used cached version
    DEBUG_TRACE("cache hit %s", name(frame));
    // Re-enable custom behavior
    eval_frame_callback_set(callback);
    return eval_custom_code(tstate, frame, cached_code, throw_flag);
  }
  // cache miss

  // TODO(alband): This is WRONG for python3.11+ we pass in a _PyInterpreterFrame
  // that gets re-interpreted as a PyObject (which it is NOT!)
  PyObject* result =
      call_callback(callback, frame, cache_size(extra));
  if (result == NULL) {
    // internal exception, returning here will leak the exception into user code
    // this is useful for debugging -- but we dont want it to happen outside of
    // testing
    // NB: we intentionally DO NOT re-enable custom behavior to prevent
    // cascading failure from internal exceptions.  The upshot is if
    // Dynamo barfs, that's it for Dynamo, even if you catch the exception
    // inside the torch.compile block we won't try to Dynamo anything else.
    return NULL;
  } else if (result != Py_None) {
    DEBUG_TRACE("create cache %s", name(frame));
    extra = create_cache_entry(extra, result);
    Py_DECREF(result);
    set_extra(frame->f_code, extra);
    // Re-enable custom behavior
    eval_frame_callback_set(callback);
    return eval_custom_code(tstate, frame, extra->code, throw_flag);
  } else {
    DEBUG_TRACE("create skip %s", name(frame));
    Py_DECREF(result);
    destroy_cache_entry(extra);
    set_extra(frame->f_code, SKIP_CODE);
    // Re-enable custom behavior
    eval_frame_callback_set(callback);
    return eval_frame_default(tstate, frame, throw_flag);
  }
}

static int active_dynamo_threads = 0;

static PyObject* increment_working_threads(PyThreadState* tstate) {
  active_dynamo_threads = active_dynamo_threads + 1;
  if (active_dynamo_threads > 0) {
    enable_eval_frame_shim(tstate);
  }
  Py_RETURN_NONE;
}

static PyObject* decrement_working_threads(PyThreadState* tstate) {
  if (active_dynamo_threads > 0) {
    active_dynamo_threads = active_dynamo_threads - 1;
    if (active_dynamo_threads == 0) {
      enable_eval_frame_default(tstate);
    }
  }
  Py_RETURN_NONE;
}

static PyObject* set_eval_frame(PyObject* new_callback, PyThreadState* tstate) {
  // Change the eval frame callback and return the old one
  //  - None: disables TorchDynamo
  //  - False: run-only mode (reuse existing compiles)
  //  - Python callable(): enables TorchDynamo
  PyObject* old_callback = eval_frame_callback_get();

  // owned by caller
  Py_INCREF(old_callback);

  if (old_callback != Py_None && new_callback == Py_None) {
    decrement_working_threads(tstate);
  } else if (old_callback == Py_None && new_callback != Py_None) {
    increment_working_threads(tstate);
  }

  Py_INCREF(new_callback);
  Py_DECREF(old_callback);

  // Set thread local callback. This will drive behavior of our shim, if/when it
  // is installed.
  eval_frame_callback_set(new_callback);

  return old_callback;
}

static PyObject* set_eval_frame_py(PyObject* dummy, PyObject* args) {
  PyObject* callback = NULL;
  if (!PyArg_ParseTuple(args, "O:callback", &callback)) {
    DEBUG_TRACE0("arg error");
    return NULL;
  }
  if (callback != Py_None && callback != Py_False &&
      !PyCallable_Check(callback)) {
    DEBUG_TRACE0("arg error");
    PyErr_SetString(PyExc_TypeError, "expected a callable");
    return NULL;
  }
  DEBUG_TRACE(
      "python enabled=%d and is run_only=%d",
      callback != Py_None,
      callback == Py_False);
  return set_eval_frame(callback, PyThreadState_GET());
}

static PyObject* reset_code(PyObject* dummy, PyObject* args) {
  PyObject* code = NULL;
  if (!PyArg_ParseTuple(args, "O:code", &code)) {
    DEBUG_TRACE0("arg error");
    return NULL;
  }
  if (!PyCode_Check(code)) {
    DEBUG_TRACE0("arg error");
    PyErr_SetString(PyExc_TypeError, "expected a code object");
    return NULL;
  }

  destroy_cache_entry(get_extra((PyCodeObject*)code));
  set_extra((PyCodeObject*)code, NULL);
  Py_RETURN_NONE;
}

static PyObject* unsupported(PyObject* dummy, PyObject* args) {
  // a dummy C function used in testing
  PyObject* obj1 = NULL;
  PyObject* obj2 = NULL;
  if (!PyArg_ParseTuple(args, "OO", &obj1, &obj2)) {
    return NULL;
  }
  Py_INCREF(obj2);
  return obj2;
}

static PyObject* skip_code(PyObject* dummy, PyObject* args) {
  PyObject* obj = NULL;
  if (!PyArg_ParseTuple(args, "O", &obj)) {
    return NULL;
  }
  if (!PyCode_Check(obj)) {
    PyErr_SetString(PyExc_TypeError, "expected a code object");
    return NULL;
  }
  set_extra((PyCodeObject*)obj, SKIP_CODE);
  Py_RETURN_NONE;
}

static PyObject* set_guard_fail_hook(PyObject* dummy, PyObject* args) {
  PyObject* obj = NULL;
  if (!PyArg_ParseTuple(args, "O", &obj)) {
    return NULL;
  }
  Py_XDECREF(guard_fail_hook);
  if (obj == Py_None) {
    guard_fail_hook = NULL;
  } else {
    guard_fail_hook = obj;
    Py_INCREF(guard_fail_hook);
  }
  Py_RETURN_NONE;
}

static PyObject* set_guard_error_hook(PyObject* dummy, PyObject* args) {
  PyObject* obj = NULL;
  if (!PyArg_ParseTuple(args, "O", &obj)) {
    return NULL;
  }
  Py_XDECREF(guard_error_hook);
  if (obj == Py_None) {
    guard_error_hook = NULL;
  } else {
    guard_error_hook = obj;
    Py_INCREF(guard_error_hook);
  }
  Py_RETURN_NONE;
}

static PyObject* clear_profiler_hooks(PyObject* dummy, PyObject* args) {
  Py_XDECREF(profiler_start_hook);
  profiler_start_hook = NULL;
  Py_XDECREF(profiler_end_hook);
  profiler_end_hook = NULL;
  Py_XDECREF(guard_profiler_name_str);
  guard_profiler_name_str = NULL;
  Py_RETURN_NONE;
}

static PyObject* set_profiler_hooks(PyObject* dummy, PyObject* args) {
  PyObject* start = NULL;
  PyObject* end = NULL;
  if (!PyArg_ParseTuple(args, "OO", &start, &end)) {
    return NULL;
  }
  Py_XDECREF(profiler_start_hook);
  Py_XDECREF(profiler_end_hook);
  if (start == Py_None || end == Py_None) {
    clear_profiler_hooks(NULL, NULL);
  } else {
    profiler_start_hook = start;
    profiler_end_hook = end;
    Py_INCREF(profiler_start_hook);
    Py_INCREF(profiler_end_hook);
  }
  Py_XDECREF(guard_profiler_name_str);
  guard_profiler_name_str = Py_BuildValue("s", "TorchDynamo Cache Lookup");
  Py_RETURN_NONE;
}

static PyMethodDef _methods[] = {
    {"set_eval_frame", set_eval_frame_py, METH_VARARGS, NULL},
    {"reset_code", reset_code, METH_VARARGS, NULL},
    {"unsupported", unsupported, METH_VARARGS, NULL},
    {"skip_code", skip_code, METH_VARARGS, NULL},
    {"set_guard_fail_hook", set_guard_fail_hook, METH_VARARGS, NULL},
    {"set_guard_error_hook", set_guard_error_hook, METH_VARARGS, NULL},
    {"set_profiler_hooks", set_profiler_hooks, METH_VARARGS, NULL},
    {"clear_profiler_hooks", clear_profiler_hooks, METH_VARARGS, NULL},
    {NULL, NULL, 0, NULL}};

static struct PyModuleDef _module = {
    PyModuleDef_HEAD_INIT,
    "torch._C._dynamo.eval_frame",
    "Module containing hooks to override eval_frame",
    -1,
    _methods};

PyObject* torch_c_dynamo_eval_frame_init(void) {
  extra_index = _PyEval_RequestCodeExtraIndex(ignored);

  int result = PyThread_tss_create(&eval_frame_callback_key);
  CHECK(result == 0);

  Py_INCREF(Py_None);
  eval_frame_callback_set(Py_None);

  noargs = PyTuple_New(0);
  dotzerokey = PyUnicode_InternFromString(".0");
  PyObject* module = PyModule_Create(&_module);

#if IS_PYTHON_3_11_PLUS
  if (PyType_Ready(&THPPyInterpreterFrameType) < 0) {
    return NULL;
  }
  Py_INCREF(&THPPyInterpreterFrameType);
  if (PyModule_AddObject(module, "_PyInterpreterFrame", (PyObject*)&THPPyInterpreterFrameType) != 0) {
    return NULL;
  }
#endif

  return module;
}<|MERGE_RESOLUTION|>--- conflicted
+++ resolved
@@ -300,8 +300,6 @@
 // Flag to just run a frame normally
 #define SKIP_CODE ((void*)0x1)
 
-static PyObject* noargs = NULL; /* cached empty tuple */
-static PyObject* dotzerokey = NULL; /* ".0" */
 static PyObject* guard_fail_hook = NULL;
 static PyObject* guard_error_hook = NULL;
 static PyObject* profiler_start_hook = NULL;
@@ -335,6 +333,9 @@
     THP_EVAL_API_FRAME_OBJECT* frame,
     int throw_flag,
     PyObject* callback);
+static PyObject *(*previous_eval_frame)(PyThreadState *tstate,
+                                        PyFrameObject *frame, int throw_flag) = NULL;
+
 #if PY_VERSION_HEX >= 0x03090000
 static PyObject* custom_eval_frame_shim(
     PyThreadState* tstate,
@@ -357,7 +358,12 @@
   if (tstate == NULL) {
     tstate = PyThreadState_GET();
   }
-  return _PyEval_EvalFrameDefault(tstate, frame, throw_flag);
+  if (previous_eval_frame) {
+    return previous_eval_frame(tstate, frame, throw_flag);
+  }
+  else {
+    return _PyEval_EvalFrameDefault(tstate, frame, throw_flag);
+  }
 #else
   return _PyEval_EvalFrameDefault(frame, throw_flag);
 #endif
@@ -367,8 +373,10 @@
 #if PY_VERSION_HEX >= 0x03090000
   if (_PyInterpreterState_GetEvalFrameFunc(tstate->interp) !=
       &custom_eval_frame_shim) {
-    _PyInterpreterState_SetEvalFrameFunc(
-        tstate->interp, &custom_eval_frame_shim);
+    DEBUG_CHECK(previous_eval_frame == NULL);
+    previous_eval_frame = _PyInterpreterState_GetEvalFrameFunc(tstate->interp);
+    _PyInterpreterState_SetEvalFrameFunc(tstate->interp,
+                                         &custom_eval_frame_shim);
   }
 #else
   if (tstate->interp->eval_frame != &custom_eval_frame_shim) {
@@ -381,9 +389,11 @@
 inline static void enable_eval_frame_default(PyThreadState* tstate) {
 #if PY_VERSION_HEX >= 0x03090000
   if (_PyInterpreterState_GetEvalFrameFunc(tstate->interp) !=
-      &_PyEval_EvalFrameDefault) {
-    _PyInterpreterState_SetEvalFrameFunc(
-        tstate->interp, &_PyEval_EvalFrameDefault);
+      previous_eval_frame) {
+    DEBUG_CHECK(previous_eval_frame != NULL);
+    _PyInterpreterState_SetEvalFrameFunc(tstate->interp,
+                                         previous_eval_frame);
+    previous_eval_frame = NULL;
   }
 #else
   if (tstate->interp->eval_frame != &_PyEval_EvalFrameDefault) {
@@ -455,23 +465,23 @@
   _PyCode_SetExtra((PyObject*)code, extra_index, extra);
 }
 
-#ifdef TORCHDYNAMO_DEBUG
 inline static const char* name(THP_EVAL_API_FRAME_OBJECT* frame) {
   DEBUG_CHECK(PyUnicode_Check(frame->f_code->co_name));
   return PyUnicode_AsUTF8(frame->f_code->co_name);
 }
-#endif
 
 static PyObject* call_guard_fail_hook(
     PyObject* hook,
     CacheEntry* e,
+    size_t index,
     PyObject* f_locals) {
   // call debugging logic when a guard fails
   PyObject* args = PyTuple_Pack(
-      4,
+      5,
       e->check_fn,
       e->code,
       f_locals,
+      PyLong_FromSize_t(index),
       (e->next == NULL ? Py_True : Py_False));
   if (args == NULL) return NULL;
   PyObject* result = PyObject_CallObject(hook, args);
@@ -502,28 +512,18 @@
 
 // Return value: borrowed reference
 // Is either Py_None or a PyCodeObject
-static PyObject* lookup(CacheEntry* e, THP_EVAL_API_FRAME_OBJECT *frame, CacheEntry* prev) {
+static PyObject* lookup(CacheEntry* e, THP_EVAL_API_FRAME_OBJECT *frame, CacheEntry* prev, size_t index) {
   if (e == NULL) {
     // NB: intentionally not using Py_RETURN_NONE, to return borrowed ref
     return Py_None;
   }
   PyObject *f_locals = frame->f_locals;
-  PyObject* dotzero = PyDict_GetItem(f_locals, dotzerokey);
-  PyObject* valid = NULL;
-  if (unlikely(dotzero != NULL)) {
-    // .0 is a special variable name used for implicit args
-    PyObject* args = PyTuple_Pack(1, dotzero);
-    if (args == NULL) return NULL;
-    valid = PyObject_Call(e->check_fn, args, f_locals);
-    Py_DECREF(args);
-  } else {
-    valid = PyObject_Call(e->check_fn, noargs, f_locals);
-  }
+  PyObject* valid = PyObject_CallOneArg(e->check_fn, f_locals);
   if (unlikely(valid == NULL)) {
     if (guard_error_hook != NULL) {
       PyObject *type, *value, *traceback;
       PyErr_Fetch(&type, &value, &traceback);
-      PyObject* r = call_guard_fail_hook(guard_error_hook, e, f_locals);
+      PyObject* r = call_guard_fail_hook(guard_error_hook, e, index, f_locals);
       if (r == NULL) {
         return NULL;
       }
@@ -546,13 +546,13 @@
     return (PyObject*)e->code;
   }
   if (unlikely(guard_fail_hook != NULL)) {
-    PyObject* r = call_guard_fail_hook(guard_fail_hook, e, f_locals);
+    PyObject* r = call_guard_fail_hook(guard_fail_hook, e, index, f_locals);
     if (r == NULL) {
       return NULL;
     }
     Py_DECREF(r);
   }
-  return lookup(e->next, frame, e);
+  return lookup(e->next, frame, e, index + 1);
 }
 
 static long cache_size(CacheEntry* e) {
@@ -578,15 +578,18 @@
   DEBUG_NULL_CHECK(tstate);
   DEBUG_NULL_CHECK(frame);
   DEBUG_NULL_CHECK(code);
+  #if IS_PYTHON_3_11_PLUS
+  DEBUG_CHECK(ncells == frame->f_code->co_ncellvars);
+  DEBUG_CHECK(nfrees == frame->f_code->co_nfreevars);
+  #else
   DEBUG_CHECK(ncells == PyTuple_GET_SIZE(frame->f_code->co_cellvars));
   DEBUG_CHECK(nfrees == PyTuple_GET_SIZE(frame->f_code->co_freevars));
+  #endif
   DEBUG_CHECK(nlocals_new >= nlocals_old);
 
   PyFrameObject* shadow_obj = PyFrame_New(tstate, code, frame->f_globals, NULL);
   #if IS_PYTHON_3_11_PLUS
   THP_EVAL_API_FRAME_OBJECT* shadow = shadow_obj->f_frame;
-<<<<<<< HEAD
-=======
   Py_XINCREF(frame->f_func->func_closure);
   shadow->f_func->func_closure = frame->f_func->func_closure;
   // NOTE: in Python 3.11.1+, PyFrame_New changes prev_instr, causing
@@ -595,21 +598,57 @@
   // TODO if there are more shadow frame related bugs in the future,
   // consider not using PyFrame_New.
   shadow->prev_instr = _PyCode_CODE(shadow->f_code) - 1;
->>>>>>> 28621208
   #else
   THP_EVAL_API_FRAME_OBJECT* shadow = shadow_obj;
   #endif
   if (shadow == NULL) {
+    Py_DECREF(shadow_obj);
     return NULL;
   }
 
   #if IS_PYTHON_3_11_PLUS
   PyObject** fastlocals_old = frame->localsplus;
   PyObject** fastlocals_new = shadow->localsplus;
+
+  // copy from old fastlocals to new fastlocals:
+  // for i, name in enumerate(localsplusnames_new):
+  //   name_to_idx[name] = i
+  // for i, name in enumerate(localsplusnames_old):
+  //   fastlocals_new[name_to_idx[name]] = fastlocals_old[i]
+  PyObject* name_to_idx = PyDict_New();
+  if (name_to_idx == NULL) {
+    DEBUG_TRACE0("unable to create localsplus name dict");
+    Py_DECREF(shadow_obj);
+    return NULL;
+  }
+
+  for (Py_ssize_t i = 0; i < code->co_nlocalsplus; i++) {
+    PyObject *name = PyTuple_GET_ITEM(code->co_localsplusnames, i);
+    PyObject *idx = PyLong_FromSsize_t(i);
+    if (name == NULL || idx == NULL || PyDict_SetItem(name_to_idx, name, idx) != 0) {
+      Py_DECREF(shadow_obj);
+      Py_DECREF(name_to_idx);
+      return NULL;
+    }
+  }
+
+  for (Py_ssize_t i = 0; i < frame->f_code->co_nlocalsplus; i++) {
+    PyObject *name = PyTuple_GET_ITEM(frame->f_code->co_localsplusnames, i);
+    PyObject *idx = PyDict_GetItem(name_to_idx, name);
+    Py_ssize_t new_i = PyLong_AsSsize_t(idx);
+    if (name == NULL || idx == NULL || (new_i == (Py_ssize_t)-1 && PyErr_Occurred() != NULL)) {
+      Py_DECREF(shadow_obj);
+      Py_DECREF(name_to_idx);
+      return NULL;
+    }
+    Py_XINCREF(fastlocals_old[i]);
+    fastlocals_new[new_i] = fastlocals_old[i];
+  }
+
+  Py_DECREF(name_to_idx);
   #else
   PyObject** fastlocals_old = frame->f_localsplus;
   PyObject** fastlocals_new = shadow->f_localsplus;
-  #endif
 
   for (Py_ssize_t i = 0; i < nlocals_old; i++) {
     Py_XINCREF(fastlocals_old[i]);
@@ -620,6 +659,7 @@
     Py_XINCREF(fastlocals_old[nlocals_old + i]);
     fastlocals_new[nlocals_new + i] = fastlocals_old[nlocals_old + i];
   }
+  #endif
 
   PyObject* result = eval_frame_default(tstate, shadow, throw_flag);
   Py_DECREF(shadow_obj);
@@ -649,14 +689,22 @@
     THP_EVAL_API_FRAME_OBJECT* frame,
     int throw_flag,
     PyObject* callback) {
+  #if IS_PYTHON_3_11_PLUS
   DEBUG_TRACE(
-      "begin %s %s %i %i %i %i",
+      "begin %s %s %i %i",
+      name(frame),
+      PyUnicode_AsUTF8(frame->f_code->co_filename),
+      frame->f_code->co_firstlineno,
+      _PyInterpreterFrame_LASTI(frame));
+  #else
+  DEBUG_TRACE(
+      "begin %s %s %i %i %i",
       name(frame),
       PyUnicode_AsUTF8(frame->f_code->co_filename),
       frame->f_lineno,
       frame->f_lasti,
-      frame->f_iblock,
-      frame->f_executing);
+      frame->f_iblock);
+  #endif
 
   if (throw_flag) {
     // When unwinding generators, eval frame is called with throw_flag ==
@@ -702,7 +750,7 @@
   if (callback == Py_False) {
     DEBUG_TRACE("In run only mode %s", name(frame));
     PyObject* hook_record = call_profiler_start_hook(guard_profiler_name_str);
-    PyObject* maybe_cached_code = lookup(extra, frame, NULL);
+    PyObject* maybe_cached_code = lookup(extra, frame, NULL, 0);
     call_profiler_end_hook(hook_record);
     Py_XDECREF(hook_record);
 
@@ -728,7 +776,7 @@
   eval_frame_callback_set(Py_None);
 
   PyObject* hook_record = call_profiler_start_hook(guard_profiler_name_str);
-  PyObject* maybe_cached_code = lookup(extra, frame, NULL);
+  PyObject* maybe_cached_code = lookup(extra, frame, NULL, 0);
   call_profiler_end_hook(hook_record);
   Py_XDECREF(hook_record);
   if (maybe_cached_code == NULL) {
@@ -970,8 +1018,6 @@
   Py_INCREF(Py_None);
   eval_frame_callback_set(Py_None);
 
-  noargs = PyTuple_New(0);
-  dotzerokey = PyUnicode_InternFromString(".0");
   PyObject* module = PyModule_Create(&_module);
 
 #if IS_PYTHON_3_11_PLUS
