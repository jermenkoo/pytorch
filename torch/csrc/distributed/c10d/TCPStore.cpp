--- conflicted
+++ resolved
@@ -1,7 +1,7 @@
 #include <c10/util/irange.h>
-#include <torch/csrc/distributed/c10d/logging.h>
 #include <torch/csrc/distributed/c10d/TCPStore.hpp>
 #include <torch/csrc/distributed/c10d/TCPStoreBackend.hpp>
+#include <torch/csrc/distributed/c10d/logging.h>
 
 #include <fcntl.h>
 #include <algorithm>
@@ -29,561 +29,6 @@
 
 namespace c10d {
 namespace detail {
-<<<<<<< HEAD
-=======
-namespace {
-
-// Abstract base class to handle thread state for TCPStoreMasterDaemon.
-// Contains the windows/unix implementations to signal a
-// shutdown sequence for the thread
-class BackgroundThread {
- public:
-  explicit BackgroundThread(Socket&& storeListenSocket);
-
-  virtual ~BackgroundThread() = 0;
-
- protected:
-  void dispose();
-
-  Socket storeListenSocket_;
-  std::thread daemonThread_{};
-  std::vector<Socket> sockets_{};
-#ifdef _WIN32
-  const std::chrono::milliseconds checkTimeout_ = std::chrono::milliseconds{10};
-  HANDLE ghStopEvent_{};
-#else
-  std::array<int, 2> controlPipeFd_{{-1, -1}};
-#endif
-
- private:
-  // Initialization for shutdown signal
-  void initStopSignal();
-  // Triggers the shutdown signal
-  void stop();
-  // Joins the thread
-  void join();
-  // Clean up the shutdown signal
-  void closeStopSignal();
-};
-
-// Background thread parent class methods
-BackgroundThread::BackgroundThread(Socket&& storeListenSocket)
-    : storeListenSocket_{std::move(storeListenSocket)} {
-  // Signal instance destruction to the daemon thread.
-  initStopSignal();
-}
-
-BackgroundThread::~BackgroundThread() = default;
-
-// WARNING:
-// Since we rely on the subclass for the daemon thread clean-up, we cannot
-// destruct our member variables in the destructor. The subclass must call
-// dispose() in its own destructor.
-void BackgroundThread::dispose() {
-  // Stop the run
-  stop();
-  // Join the thread
-  join();
-  // Close unclosed sockets
-  sockets_.clear();
-  // Now close the rest control pipe
-  closeStopSignal();
-}
-
-void BackgroundThread::join() {
-  daemonThread_.join();
-}
-
-#ifdef _WIN32
-void BackgroundThread::initStopSignal() {
-  ghStopEvent_ = CreateEvent(NULL, TRUE, FALSE, NULL);
-  if (ghStopEvent_ == NULL) {
-    TORCH_CHECK(
-        false,
-        "Failed to create the control pipe to start the "
-        "BackgroundThread run");
-  }
-}
-
-void BackgroundThread::closeStopSignal() {
-  CloseHandle(ghStopEvent_);
-}
-
-void BackgroundThread::stop() {
-  SetEvent(ghStopEvent_);
-}
-#else
-void BackgroundThread::initStopSignal() {
-  if (pipe(controlPipeFd_.data()) == -1) {
-    TORCH_CHECK(
-        false,
-        "Failed to create the control pipe to start the "
-        "BackgroundThread run");
-  }
-}
-
-void BackgroundThread::closeStopSignal() {
-  for (int fd : controlPipeFd_) {
-    if (fd != -1) {
-      ::close(fd);
-    }
-  }
-}
-
-void BackgroundThread::stop() {
-  if (controlPipeFd_[1] != -1) {
-    ::write(controlPipeFd_[1], "\0", 1);
-    // close the write end of the pipe
-    ::close(controlPipeFd_[1]);
-    controlPipeFd_[1] = -1;
-  }
-}
-#endif
-
-enum class QueryType : uint8_t {
-  SET,
-  COMPARE_SET,
-  GET,
-  ADD,
-  CHECK,
-  WAIT,
-  GETNUMKEYS,
-  DELETE_KEY,
-  APPEND,
-  MULTI_GET,
-  MULTI_SET,
-  CANCEL_WAIT,
-};
-
-enum class CheckResponseType : uint8_t { READY, NOT_READY };
-
-enum class WaitResponseType : uint8_t { STOP_WAITING, WAIT_CANCELED };
-
-// Separate thread that is only launched on master
-class TCPStoreMasterDaemon : public BackgroundThread {
- public:
-  explicit TCPStoreMasterDaemon(Socket&& storeListenSocket);
-
-  ~TCPStoreMasterDaemon() override;
-
- private:
-  void run();
-  void queryFds(std::vector<struct pollfd>& fds);
-  void query(int socket);
-  void clearSocketWaitState(int socket);
-
-  // The master runs on a single thread so only
-  // one handler can be executed at a time
-  void setHandler(int socket);
-  void compareSetHandler(int socket);
-  void addHandler(int socket);
-  void getHandler(int socket) const;
-  void checkHandler(int socket) const;
-  void getNumKeysHandler(int socket) const;
-  void deleteHandler(int socket);
-  void waitHandler(int socket);
-  void appendHandler(int socket);
-  void multiGetHandler(int socket);
-  void multiSetHandler(int socket);
-  void cancelWaitHandler(int socket);
-
-  bool checkKeys(const std::vector<std::string>& keys) const;
-  // Helper function to alerts waiting workers, used in setHandler, getHandler
-  void wakeupWaitingClients(const std::string& key);
-  void doSet(const std::string& key, const std::vector<uint8_t>& newData);
-
-  std::unordered_map<std::string, std::vector<uint8_t>> tcpStore_;
-  // From key -> the list of sockets waiting on the key
-  std::unordered_map<std::string, std::vector<int>> waitingSockets_;
-  // From socket -> number of keys awaited
-  std::unordered_map<int, size_t> keysAwaited_;
-};
-
-// Simply start the daemon thread
-TCPStoreMasterDaemon::TCPStoreMasterDaemon(Socket&& storeListenSocket)
-    : BackgroundThread{std::move(storeListenSocket)} {
-  daemonThread_ = std::thread{&TCPStoreMasterDaemon::run, this};
-}
-
-TCPStoreMasterDaemon::~TCPStoreMasterDaemon() {
-  dispose();
-}
-
-void TCPStoreMasterDaemon::queryFds(std::vector<struct pollfd>& fds) {
-  // Skipping the fds[0] and fds[1],
-  // fds[0] is master's listening socket
-  // fds[1] is control pipe's reading fd, it is not for Windows platform
-  for (size_t fdIdx = CONNECT_SOCKET_OFFSET; fdIdx < fds.size(); ++fdIdx) {
-    if (fds[fdIdx].revents == 0) {
-      continue;
-    }
-
-    // Now query the socket that has the event
-    try {
-      query(fds[fdIdx].fd);
-    } catch (...) {
-      // There was an error when processing query. Probably an exception
-      // occurred in recv/send what would indicate that socket on the other
-      // side has been closed. If the closing was due to normal exit, then
-      // the store should continue executing. Otherwise, if it was different
-      // exception, other connections will get an exception once they try to
-      // use the store. We will go ahead and close this connection whenever
-      // we hit an exception here.
-      clearSocketWaitState(fds[fdIdx].fd);
-
-      fds.erase(fds.begin() + fdIdx);
-      sockets_.erase(sockets_.begin() + fdIdx - CONNECT_SOCKET_OFFSET);
-      --fdIdx;
-      continue;
-    }
-  }
-}
-
-void TCPStoreMasterDaemon::clearSocketWaitState(int socket) {
-  // Remove all the tracking state of the close FD
-  for (auto it = waitingSockets_.begin(); it != waitingSockets_.end();) {
-    for (auto vecIt = it->second.begin(); vecIt != it->second.end();) {
-      if (*vecIt == socket) {
-        vecIt = it->second.erase(vecIt);
-      } else {
-        ++vecIt;
-      }
-    }
-    if (it->second.empty()) {
-      it = waitingSockets_.erase(it);
-    } else {
-      ++it;
-    }
-  }
-  for (auto it = keysAwaited_.begin(); it != keysAwaited_.end();) {
-    if (it->first == socket) {
-      it = keysAwaited_.erase(it);
-    } else {
-      ++it;
-    }
-  }
-}
-
-// query communicates with the worker. The format
-// of the query is as follows:
-// type of query | size of arg1 | arg1 | size of arg2 | arg2 | ...
-// or, in the case of wait
-// type of query | number of args | size of arg1 | arg1 | ...
-void TCPStoreMasterDaemon::query(int socket) {
-  QueryType qt;
-  tcputil::recvBytes<QueryType>(socket, &qt, 1);
-  if (qt == QueryType::SET) {
-    setHandler(socket);
-
-  } else if (qt == QueryType::COMPARE_SET) {
-    compareSetHandler(socket);
-
-  } else if (qt == QueryType::ADD) {
-    addHandler(socket);
-
-  } else if (qt == QueryType::GET) {
-    getHandler(socket);
-
-  } else if (qt == QueryType::CHECK) {
-    checkHandler(socket);
-
-  } else if (qt == QueryType::WAIT) {
-    waitHandler(socket);
-
-  } else if (qt == QueryType::GETNUMKEYS) {
-    getNumKeysHandler(socket);
-
-  } else if (qt == QueryType::DELETE_KEY) {
-    deleteHandler(socket);
-  } else if (qt == QueryType::APPEND) {
-    appendHandler(socket);
-  } else if (qt == QueryType::MULTI_GET) {
-    multiGetHandler(socket);
-  } else if (qt == QueryType::MULTI_SET) {
-    multiSetHandler(socket);
-  } else if (qt == QueryType::CANCEL_WAIT) {
-    cancelWaitHandler(socket);
-  } else {
-    TORCH_CHECK(false, "Unexpected query type");
-  }
-}
-
-void TCPStoreMasterDaemon::wakeupWaitingClients(const std::string& key) {
-  auto socketsToWait = waitingSockets_.find(key);
-  if (socketsToWait != waitingSockets_.end()) {
-    for (int socket : socketsToWait->second) {
-      if (--keysAwaited_[socket] == 0) {
-        tcputil::sendValue<WaitResponseType>(
-            socket, WaitResponseType::STOP_WAITING);
-      }
-    }
-    waitingSockets_.erase(socketsToWait);
-  }
-}
-
-void TCPStoreMasterDaemon::doSet(
-    const std::string& key,
-    const std::vector<uint8_t>& newData) {
-  tcpStore_[key] = newData;
-  // On "set", wake up all clients that have been waiting
-  wakeupWaitingClients(key);
-}
-
-void TCPStoreMasterDaemon::setHandler(int socket) {
-  std::string key = tcputil::recvString(socket);
-  std::vector<uint8_t> newData = tcputil::recvVector<uint8_t>(socket);
-  doSet(key, newData);
-}
-
-void TCPStoreMasterDaemon::compareSetHandler(int socket) {
-  std::string key = tcputil::recvString(socket);
-  std::vector<uint8_t> currentValue = tcputil::recvVector<uint8_t>(socket);
-  std::vector<uint8_t> newValue = tcputil::recvVector<uint8_t>(socket);
-
-  auto pos = tcpStore_.find(key);
-  if (pos == tcpStore_.end()) {
-    if (currentValue.empty()) {
-      tcpStore_[key] = newValue;
-      tcputil::sendVector<uint8_t>(socket, newValue);
-    } else {
-      // TODO: This code path is not ideal as we are "lying" to the caller in
-      // case the key does not exist. We should come up with a working solution.
-      tcputil::sendVector<uint8_t>(socket, currentValue);
-    }
-  } else {
-    if (pos->second == currentValue) {
-      pos->second = std::move(newValue);
-    }
-    tcputil::sendVector<uint8_t>(socket, pos->second);
-  }
-}
-
-void TCPStoreMasterDaemon::addHandler(int socket) {
-  std::string key = tcputil::recvString(socket);
-  int64_t addVal = tcputil::recvValue<int64_t>(socket);
-
-  auto it = tcpStore_.find(key);
-  if (it != tcpStore_.end()) {
-    auto buf = reinterpret_cast<const char*>(it->second.data());
-    auto len = it->second.size();
-    addVal += std::stoll(std::string(buf, len));
-  }
-  auto addValStr = std::to_string(addVal);
-  std::vector<uint8_t> newData =
-      std::vector<uint8_t>(addValStr.begin(), addValStr.end());
-  tcpStore_[key] = newData;
-  // Now send the new value
-  tcputil::sendValue<int64_t>(socket, addVal);
-  // On "add", wake up all clients that have been waiting
-  wakeupWaitingClients(key);
-}
-
-void TCPStoreMasterDaemon::getHandler(int socket) const {
-  std::string key = tcputil::recvString(socket);
-  auto data = tcpStore_.at(key);
-  tcputil::sendVector<uint8_t>(socket, data);
-}
-
-void TCPStoreMasterDaemon::getNumKeysHandler(int socket) const {
-  tcputil::sendValue<int64_t>(socket, tcpStore_.size());
-}
-
-void TCPStoreMasterDaemon::deleteHandler(int socket) {
-  std::string key = tcputil::recvString(socket);
-  auto numDeleted = tcpStore_.erase(key);
-  tcputil::sendValue<int64_t>(socket, numDeleted);
-}
-
-void TCPStoreMasterDaemon::checkHandler(int socket) const {
-  SizeType nargs = 0;
-  tcputil::recvBytes<SizeType>(socket, &nargs, 1);
-  std::vector<std::string> keys(nargs);
-  for (const auto i : c10::irange(nargs)) {
-    keys[i] = tcputil::recvString(socket);
-  }
-  // Now we have received all the keys
-  if (checkKeys(keys)) {
-    tcputil::sendValue<CheckResponseType>(socket, CheckResponseType::READY);
-  } else {
-    tcputil::sendValue<CheckResponseType>(socket, CheckResponseType::NOT_READY);
-  }
-}
-
-void TCPStoreMasterDaemon::waitHandler(int socket) {
-  SizeType nargs = 0;
-  tcputil::recvBytes<SizeType>(socket, &nargs, 1);
-  std::vector<std::string> keys(nargs);
-  for (const auto i : c10::irange(nargs)) {
-    keys[i] = tcputil::recvString(socket);
-  }
-  if (checkKeys(keys)) {
-    tcputil::sendValue<WaitResponseType>(
-        socket, WaitResponseType::STOP_WAITING);
-  } else {
-    int numKeysToAwait = 0;
-    for (auto& key : keys) {
-      // Only count keys that have not already been set
-      if (tcpStore_.find(key) == tcpStore_.end()) {
-        waitingSockets_[key].push_back(socket);
-        numKeysToAwait++;
-      }
-    }
-    keysAwaited_[socket] = numKeysToAwait;
-  }
-}
-
-void TCPStoreMasterDaemon::appendHandler(int socket) {
-  std::string key = tcputil::recvString(socket);
-  std::vector<uint8_t> newData = tcputil::recvVector<uint8_t>(socket);
-  auto it = tcpStore_.find(key);
-  if (it != tcpStore_.end()) {
-    it->second.insert(it->second.end(), newData.begin(), newData.end());
-  } else {
-    tcpStore_[key] = newData;
-  }
-  // we should not have clients waiting if we're appending, so it's all fine
-  wakeupWaitingClients(key);
-}
-
-void TCPStoreMasterDaemon::multiGetHandler(int socket) {
-  SizeType nargs = 0;
-  tcputil::recvBytes<SizeType>(socket, &nargs, 1);
-  for (const auto i : c10::irange(nargs)) {
-    auto key = tcputil::recvString(socket);
-    auto& data = tcpStore_.at(key);
-    tcputil::sendVector<uint8_t>(socket, data, i < (nargs - 1));
-  }
-}
-
-void TCPStoreMasterDaemon::multiSetHandler(int socket) {
-  SizeType nargs = 0;
-  tcputil::recvBytes<SizeType>(socket, &nargs, 1);
-  for (auto _ : c10::irange(nargs)) {
-    (void)_; // Suppress unused variable warning
-    auto key = tcputil::recvString(socket);
-    auto value = tcputil::recvVector<uint8_t>(socket);
-    doSet(key, value);
-  }
-}
-
-void TCPStoreMasterDaemon::cancelWaitHandler(int socket) {
-  clearSocketWaitState(socket);
-
-  // Send update to TCPStoreWorkerDaemon on client
-  tcputil::sendValue<WaitResponseType>(
-      socket, detail::WaitResponseType::WAIT_CANCELED);
-}
-
-bool TCPStoreMasterDaemon::checkKeys(
-    const std::vector<std::string>& keys) const {
-  return std::all_of(keys.begin(), keys.end(), [this](const std::string& s) {
-    return tcpStore_.count(s) > 0;
-  });
-}
-
-#ifdef _WIN32
-void TCPStoreMasterDaemon::run() {
-  std::vector<struct pollfd> fds;
-  tcputil::addPollfd(fds, storeListenSocket_.handle(), POLLIN);
-
-  // receive the queries
-  bool finished = false;
-  while (!finished) {
-    for (const auto i : c10::irange(sockets_.size())) {
-      fds[i].revents = 0;
-    }
-
-    int res;
-    SYSCHECK_ERR_RETURN_NEG1(
-        res = WSAPoll(fds.data(), fds.size(), checkTimeout_.count()))
-    if (res == 0) {
-      auto rv = WaitForSingleObject(ghStopEvent_, 0);
-      if (rv != WAIT_TIMEOUT) {
-        finished = true;
-        break;
-      }
-      continue;
-    }
-
-    // TCPStore's listening socket has an event and it should now be able to
-    // accept new connections.
-    if (fds[0].revents != 0) {
-      if (!(fds[0].revents & POLLIN)) {
-        throw std::system_error(
-            ECONNABORTED,
-            std::system_category(),
-            "Unexpected poll revent on the master's listening socket: " +
-                std::to_string(fds[0].revents));
-      }
-      Socket socket = storeListenSocket_.accept();
-      int rawSocket = socket.handle();
-      sockets_.emplace_back(std::move(socket));
-      tcputil::addPollfd(fds, rawSocket, POLLIN);
-    }
-    queryFds(fds);
-  }
-}
-#else
-void TCPStoreMasterDaemon::run() {
-  std::vector<struct pollfd> fds;
-  tcputil::addPollfd(fds, storeListenSocket_.handle(), POLLIN);
-  // Although we haven't found any documentation or literature describing this,
-  // we've seen cases that, under certain circumstances, the read end of the
-  // pipe won't receive POLLHUP when the write end is closed. However, under
-  // the same circumstances, writing to the pipe will guarantee POLLIN to be
-  // received on the read end.
-  //
-  // For more reliable termination, the main thread will write a byte to the
-  // pipe before closing it, and the background thread will poll for both
-  // POLLIN and POLLHUP.
-  tcputil::addPollfd(fds, controlPipeFd_[0], POLLIN | POLLHUP);
-
-  // receive the queries
-  bool finished = false;
-  while (!finished) {
-    for (const auto i : c10::irange(sockets_.size())) {
-      fds[i].revents = 0;
-    }
-
-    SYSCHECK_ERR_RETURN_NEG1(::poll(fds.data(), fds.size(), -1));
-
-    // TCPStore's listening socket has an event and it should now be able to
-    // accept new connections.
-    if (fds[0].revents != 0) {
-      if (fds[0].revents ^ POLLIN) {
-        throw std::system_error(
-            ECONNABORTED,
-            std::system_category(),
-            "Unexpected poll revent on the master's listening socket: " +
-                std::to_string(fds[0].revents));
-      }
-      Socket socket = storeListenSocket_.accept();
-      int rawSocket = socket.handle();
-      sockets_.emplace_back(std::move(socket));
-      tcputil::addPollfd(fds, rawSocket, POLLIN);
-    }
-
-    // The pipe receives an event which tells us to shutdown the daemon
-    if (fds[1].revents != 0) {
-      // The main thread will write a byte to the pipe then close it before
-      // joining the background thread
-      if (fds[1].revents & ~(POLLIN | POLLHUP)) {
-        throw std::system_error(
-            ECONNABORTED,
-            std::system_category(),
-            "Unexpected poll revent on the control pipe's reading fd: " +
-                std::to_string(fds[1].revents));
-      }
-      finished = true;
-      break;
-    }
-    queryFds(fds);
-  }
-}
-#endif
-
-} // namespace
->>>>>>> 33b855e9
 
 // Manages the lifecycle of a server daemon.
 class TCPServer {
@@ -618,9 +63,8 @@
 
 std::shared_ptr<TCPServer> TCPServer::start(const TCPStoreOptions& opts) {
   auto startCore = [&opts]() {
-    auto daemon = opts.useLibUV
-        ? create_libuv_tcpstore_backend(opts)
-        : create_tcpstore_backend(opts);
+    auto daemon = opts.useLibUV ? create_libuv_tcpstore_backend(opts)
+                                : create_tcpstore_backend(opts);
     return std::make_shared<TCPServer>(daemon->port(), std::move(daemon));
   };
 
