--- conflicted
+++ resolved
@@ -267,13 +267,9 @@
         fsdp_state._pre_unshard_stream = root_state._pre_unshard_stream
         fsdp_state._default_stream = root_state._default_stream
         fsdp_state._exec_order_data = root_state._exec_order_data
-<<<<<<< HEAD
-        # fsdp_state._free_event_queue = root_state._free_event_queue
-=======
         fsdp_state._free_event_queue = root_state._free_event_queue
         fsdp_state._handles_prefetched = root_state._handles_prefetched
         fsdp_state._needs_pre_backward_unshard = root_state._needs_pre_backward_unshard
->>>>>>> f1109028
         fsdp_state._device_mesh = root_state._device_mesh
         handle = fsdp_state._handle
         if handle:
