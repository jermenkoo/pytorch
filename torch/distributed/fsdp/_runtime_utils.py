--- conflicted
+++ resolved
@@ -471,13 +471,6 @@
         return
     # If the handles have been prefetched, then there is no need to call
     # `_unshard()` again
-<<<<<<< HEAD
-    if not state._handles_prefetched.get(handles_key, False):
-        _unshard(state, handles, state._unshard_stream, state._pre_unshard_stream)
-    state._needs_pre_forward_unshard[handles_key] = False
-    state._device_handle.current_stream().wait_stream(state._unshard_stream)
-    _prefetch_handles(state, handles_key, _PrefetchMode.FORWARD)
-=======
     if not state._handles_prefetched.get(handle, False):
         _unshard(state, handle, state._unshard_stream, state._pre_unshard_stream)
     state._needs_pre_forward_unshard[handle] = False
@@ -486,7 +479,6 @@
         "FullyShardedDataParallel._pre_forward_prefetch"
     ):
         _prefetch_handle(state, handle, _PrefetchMode.FORWARD)
->>>>>>> 359aa171
 
 
 @no_type_check
@@ -718,11 +710,7 @@
             if not state._handles_prefetched.get(handle, False):
                 _unshard(
                     state,
-<<<<<<< HEAD
-                    _handles,
-=======
                     handle,
->>>>>>> 359aa171
                     state._unshard_stream,
                     state._pre_unshard_stream,
                 )
@@ -1160,29 +1148,6 @@
     """
     if not current_handle:
         return
-<<<<<<< HEAD
-    handles_to_prefetch = _get_handles_to_prefetch(state, current_handles_key)
-    for handles_key in handles_to_prefetch:
-        # Temporarily emulate the training state while calling `_unshard` to
-        # ensure the correct `as_params` for `_use_unsharded_views()`
-        prev_training_states: List[HandleTrainingState] = []
-        for handle in handles_key:
-            prev_training_states.append(handle._training_state)
-            if prefetch_mode == _PrefetchMode.BACKWARD:
-                handle._training_state = HandleTrainingState.BACKWARD_PRE
-            elif prefetch_mode == _PrefetchMode.FORWARD:
-                handle._training_state = HandleTrainingState.FORWARD
-            else:
-                raise ValueError(
-                    f"Invalid prefetch mode on rank {state.rank}: {prefetch_mode}"
-                )
-        # Prefetch the next set of handles without synchronizing to allow
-        # the sync to happen as late as possible to maximize overlap
-        _unshard(state, handles_key, state._unshard_stream, state._pre_unshard_stream)
-        for handle, prev_training_state in zip(handles_key, prev_training_states):
-            handle._training_state = prev_training_state
-        state._handles_prefetched[handles_key] = True
-=======
     handle = _get_handle_to_prefetch(state, current_handle)
     if not handle:
         return
@@ -1200,7 +1165,6 @@
     _unshard(state, handle, state._unshard_stream, state._pre_unshard_stream)
     handle._training_state = prev_training_state
     state._handles_prefetched[handle] = True
->>>>>>> 359aa171
 
 
 @no_type_check
