import collections
import functools
import inspect
import warnings
from functools import partial
from typing import Any, Callable, Dict, List, Set, Tuple, Type, Union

import torch.nn as nn
from torch.distributed.fsdp._common_utils import (
    _get_module_fsdp_state,
    _override_module_mixed_precision,
)

from torch.distributed.fsdp.wrap import (
    _construct_wrap_fn,
    _or_policy,
    _Policy,
    _post_order_apply,
    _recursive_wrap,
    _run_mixed_precision_override_policy,
    _wrap_module_cls_individually,
<<<<<<< HEAD
    _WrapPolicy,
=======
    ModuleWrapPolicy,
>>>>>>> 1c2496f8
)


def _auto_wrap(
    root_module: nn.Module,
    policy: Union[Callable, _Policy],
    ignored_modules: Set[nn.Module],
    ignored_params: Set[nn.Parameter],
    fsdp_kwargs: Dict[str, Any],
    fsdp_fn: Callable,  # `FullyShardedDataParallel` or `fully_shard`
):
    """
    Auto wraps modules in ``root_module`` 's tree according to ``policy``
    following a post-order traversal.

    Precondition: ``fsdp_kwargs`` should contain all FSDP arguments except
    ``module``. This function accepts the kwargs dict directly since it gets
    forwarded into the post-order traversal function.
    """
    mixed_precision = fsdp_kwargs["mixed_precision"]
    is_wrapper = inspect.isclass(fsdp_fn)
    # TODO: We may relax this no-nested-wrapping constraint to support manual
    # wrapping followed by auto wrapping.
    _check_nested_wrapping(root_module)

    if isinstance(policy, _WrapPolicy):
        fsdp_kwargs["auto_wrap_policy" if is_wrapper else "policy"] = None
        target_module_to_kwargs = policy._run_policy(
            root_module, ignored_modules, fsdp_kwargs
        )
        if mixed_precision is not None:
            target_module_to_kwargs = _run_mixed_precision_override_policy(
                root_module,
                mixed_precision._module_classes_to_ignore,
                ignored_modules,
                fsdp_kwargs,
                target_module_to_kwargs,
            )
            overridden_module_classes = _override_module_mixed_precision(
                root_module, mixed_precision._module_classes_to_ignore
            )
            _warn_on_overridden_mixed_precision(overridden_module_classes)
        use_orig_params = fsdp_kwargs.get("use_orig_params", False)
        _validate_frozen_params(
            root_module,
            set(target_module_to_kwargs.keys()),
            ignored_params,
            use_orig_params,
        )
        wrap_fn = _construct_wrap_fn(root_module, target_module_to_kwargs, fsdp_fn)
        _post_order_apply(root_module, wrap_fn)
        return

    recursive_wrap_kwargs = {
        "module": root_module,
        "auto_wrap_policy": policy,
        "wrapper_cls": fsdp_fn,
        "ignored_modules": ignored_modules,
        "ignored_params": ignored_params,
        "only_wrap_children": True,
    }
    if mixed_precision is not None:
        # Wrap modules of the ignored types separately and register forward
        # hooks to cast to fp32 and back to the original dtype, respectively
        overridden_module_classes = _override_module_mixed_precision(
            root_module, mixed_precision._module_classes_to_ignore
        )
        policy = functools.partial(
            _or_policy,
            policies=[
                policy,
                partial(
                    _wrap_module_cls_individually,
                    module_classes=mixed_precision._module_classes_to_ignore,
                ),
            ],
        )
        recursive_wrap_kwargs["auto_wrap_policy"] = policy
        _warn_on_overridden_mixed_precision(overridden_module_classes)
    _recursive_wrap(**recursive_wrap_kwargs, **fsdp_kwargs)  # type: ignore[arg-type]


def _check_nested_wrapping(root_module: nn.Module):
    for module_name, module in root_module.named_modules():
        if _get_module_fsdp_state(module) is not None:
            raise ValueError(
                "FSDP auto wrapping requires modules to not already have "
                f"FSDP applied but found {module_name} in\n{root_module}"
            )


def _warn_on_overridden_mixed_precision(
    overridden_module_classes: Set[Type[nn.Module]],
):
    if len(overridden_module_classes) == 0:
        return
    warnings.warn(
        "Both mixed precision and an auto_wrap_policy were specified to FSDP, "
        f"where the wrapped module has submodules of type:\n{overridden_module_classes}\n"
        "These modules will be wrapped as separate FSDP instacnes with mixed "
        "precision disabled."
    )


def _validate_frozen_params(
    root_module: nn.Module,
    modules_to_wrap: Set[nn.Module],
    ignored_params: Set[nn.Parameter],
    use_orig_params: bool,
):
    """
    This checks that, given ``modules_to_wrap``, each module would manage
    parameters that are uniformly frozen or non-frozen. This uniformity
    requirement is strict for ``use_orig_params=False`` (hard error) and highly
    recommended for ``use_orig_params=True`` (user warning).
    """
    post_order_named_modules = _get_post_order_named_modules(root_module)
    visited_modules: Set[nn.Module] = set()
    for module_name, module in post_order_named_modules:
        if module in modules_to_wrap:
            param_to_fqn = _get_managed_param_to_fqn(
                module, ignored_params, visited_modules, module_name
            )
            frozen_param_fqns: List[str] = []
            frozen_param_numel = 0
            nonfrozen_param_fqns: List[str] = []
            nonfrozen_param_numel = 0
            for param, fqn in param_to_fqn.items():
                if param.requires_grad:
                    nonfrozen_param_fqns.append(fqn)
                    nonfrozen_param_numel += param.numel()
                else:
                    frozen_param_fqns.append(fqn)
                    frozen_param_numel += param.numel()
            if len(frozen_param_fqns) > 0 and len(nonfrozen_param_fqns) > 0:
                msg = f"{module_name} has both parameters with requires_grad=True and False."
                if use_orig_params:
                    total_param_numel = frozen_param_numel + nonfrozen_param_numel
                    msg += (
                        " We do not recommend wrapping such modules since "
                        "the gradient memory usage will be higher than expected "
                        f"({total_param_numel} numel instead of {nonfrozen_param_numel} numel "
                        "before sharding via reduce-scatter). "
                    )
                else:
                    msg += " FSDP does not support wrapping such modules when use_orig_params=False. "
                msg += "If possible, wrap the frozen parameters with FSDP separately.\n"
                msg += (
                    f"The following parameters have requires_grad=True:\n{nonfrozen_param_fqns}\n"
                    f"The following parameters have requires_grad=False:\n{frozen_param_fqns}"
                )
                if use_orig_params:
                    warnings.warn(msg)
                else:
                    raise ValueError(msg)


def _get_post_order_named_modules(root_module: nn.Module) -> List[nn.Module]:
    """
    This returns the named modules following a post-order traversal, which is a
    valid reverse topological sort. We achieve this using the reverse of a
    stack-based DFS order instead of reversing ``root_module.named_modules()``
    since the former gives the modules in registration order at each level in
    the module tree (as opposed to the reverse), which allows us to error/warn
    on the first registered module that violates the condition.

    For example, consider the following module structure:
        M(
          S1(),
          S2(
            SS1(),
            SS2(),
          ),
          S3(),
        )
    The reverse DFS order is [S1, SS1, SS2, S2, S3, M], while the reverse
    ``named_modules()`` order is [S3, SS2, SS1, S2, S1, M].
    """
    visited_modules = {root_module}
    stack = [("", root_module)]
    # Append and reverse at the end for linear-time algorithm
    reverse_post_order_named_modules: List[Tuple[str, nn.Module]] = []
    while stack:
        module_name, module = stack.pop()
        reverse_post_order_named_modules.append((module_name, module))
        for child_module_name, child_module in module.named_children():
            if child_module is None:  # only for overrides of `named_children()`
                continue
            if child_module not in visited_modules:
                visited_modules.add(child_module)
                if module_name != "":
                    child_module_name = module_name + "." + child_module_name
                stack.append((child_module_name, child_module))
    post_order_named_modules = reversed(reverse_post_order_named_modules)
    return post_order_named_modules


def _get_managed_param_to_fqn(
    module_to_wrap: nn.Module,
    ignored_params: Set[nn.Parameter],
    visited_modules: Set[nn.Module],
    root_prefix: str,
) -> Dict[nn.Parameter, str]:
    """
    This returns a dict that maps managed parameter to its FQN for the given
    ``module_to_wrap``. The dict's keys are exactly the parameters that would
    be managed by the module, where this is achieved by calling this function
    on the modules to wrap in reverse topological order, destructively updating
    ``visited_modules``, and not traversing into those modules. The FQNs are
    prefixed from the root (via ``root_prefix``) to be more informative.

    NOTE: This function is meant to be called pre-wrapping and iteratively in
    reverse topological order to cover the full module tree. This differs from
    the ``_get_param_to_fqn()`` function meant to be called post-wrapping and
    on the full module tree in one shot. Given those differences, we do not try
    to unify the two.
    """
    param_to_fqn: Dict[nn.Parameter, str] = {}
    # Run BFS (or any tree traversal works)
    queue = collections.deque([(module_to_wrap, root_prefix)])
    visited_modules.add(module_to_wrap)
    while queue:
        module, prefix = queue.popleft()
        for param_name, param in module.named_parameters(recurse=False):
            if param not in ignored_params:
                fqn = param_name if prefix == "" else prefix + "." + param_name
                param_to_fqn[param] = fqn
        for child_module_name, child_module in module.named_children():
            if child_module is None:  # only for overrides of `named_children()`
                continue
            if child_module not in visited_modules:
                visited_modules.add(child_module)
                child_prefix = (
                    child_module_name
                    if prefix == ""
                    else prefix + "." + child_module_name
                )
                queue.append((child_module, child_prefix))
    return param_to_fqn<|MERGE_RESOLUTION|>--- conflicted
+++ resolved
@@ -19,11 +19,6 @@
     _recursive_wrap,
     _run_mixed_precision_override_policy,
     _wrap_module_cls_individually,
-<<<<<<< HEAD
-    _WrapPolicy,
-=======
-    ModuleWrapPolicy,
->>>>>>> 1c2496f8
 )
 
 
@@ -32,41 +27,41 @@
     policy: Union[Callable, _Policy],
     ignored_modules: Set[nn.Module],
     ignored_params: Set[nn.Parameter],
-    fsdp_kwargs: Dict[str, Any],
-    fsdp_fn: Callable,  # `FullyShardedDataParallel` or `fully_shard`
+    root_kwargs: Dict[str, Any],
+    fsdp_fn: Callable,  # e.g. `FullyShardedDataParallel` or `fully_shard`
 ):
     """
     Auto wraps modules in ``root_module`` 's tree according to ``policy``
     following a post-order traversal.
 
-    Precondition: ``fsdp_kwargs`` should contain all FSDP arguments except
+    Precondition: ``root_kwargs`` should contain all arguments except
     ``module``. This function accepts the kwargs dict directly since it gets
     forwarded into the post-order traversal function.
     """
-    mixed_precision = fsdp_kwargs["mixed_precision"]
+    mixed_precision = root_kwargs["mixed_precision"]
     is_wrapper = inspect.isclass(fsdp_fn)
     # TODO: We may relax this no-nested-wrapping constraint to support manual
     # wrapping followed by auto wrapping.
     _check_nested_wrapping(root_module)
 
-    if isinstance(policy, _WrapPolicy):
-        fsdp_kwargs["auto_wrap_policy" if is_wrapper else "policy"] = None
+    if isinstance(policy, _Policy):
+        root_kwargs["auto_wrap_policy" if is_wrapper else "policy"] = None
         target_module_to_kwargs = policy._run_policy(
-            root_module, ignored_modules, fsdp_kwargs
+            root_module, ignored_modules, root_kwargs
         )
         if mixed_precision is not None:
             target_module_to_kwargs = _run_mixed_precision_override_policy(
                 root_module,
                 mixed_precision._module_classes_to_ignore,
                 ignored_modules,
-                fsdp_kwargs,
+                root_kwargs,
                 target_module_to_kwargs,
             )
             overridden_module_classes = _override_module_mixed_precision(
                 root_module, mixed_precision._module_classes_to_ignore
             )
             _warn_on_overridden_mixed_precision(overridden_module_classes)
-        use_orig_params = fsdp_kwargs.get("use_orig_params", False)
+        use_orig_params = root_kwargs.get("use_orig_params", False)
         _validate_frozen_params(
             root_module,
             set(target_module_to_kwargs.keys()),
@@ -103,7 +98,7 @@
         )
         recursive_wrap_kwargs["auto_wrap_policy"] = policy
         _warn_on_overridden_mixed_precision(overridden_module_classes)
-    _recursive_wrap(**recursive_wrap_kwargs, **fsdp_kwargs)  # type: ignore[arg-type]
+    _recursive_wrap(**recursive_wrap_kwargs, **root_kwargs)  # type: ignore[arg-type]
 
 
 def _check_nested_wrapping(root_module: nn.Module):
