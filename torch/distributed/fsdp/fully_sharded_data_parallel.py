--- conflicted
+++ resolved
@@ -98,11 +98,7 @@
     _unshard_params_recurse,
 )
 from .flat_param import FlatParameter
-<<<<<<< HEAD
-from .wrap import _WrapPolicy
-=======
 from .wrap import ModuleWrapPolicy
->>>>>>> 5de923b6
 
 
 __all__ = [
@@ -257,16 +253,6 @@
             This configures CPU offloading. If this is set to ``None``, then
             no CPU offloading happens. See :class:`CPUOffload` for details.
             (Default: ``None``)
-<<<<<<< HEAD
-        auto_wrap_policy (Optional[Union[Callable[[nn.Module, bool, int], bool], _WrapPolicy]]):
-            This is either ``None``, an ``_WrapPolicy``, or a callable of
-            a fixed signature. If it is ``None``, then ``module`` is wrapped
-            with only a top-level FSDP instance without any nested wrapping. If
-            it is an ``_WrapPolicy``, then the wrapping follows the given
-            policy. ``ModuleWrapPolicy`` in ``torch.distributed.fsdp.wrap.py``
-            is an example. If it is a callable, then it should take in three
-            arguments ``module: nn.Module``, ``recurse: bool``, and
-=======
         auto_wrap_policy (Optional[Union[Callable[[nn.Module, bool, int], bool], ModuleWrapPolicy]]):
             This specifies a policy to apply FSDP to submodules of ``module``,
             which is needed for communication and computation overlap and thus
@@ -277,7 +263,6 @@
             module classes to wrap (e.g. the transformer block). Otherwise,
             this should be a callable that takes in three arguments
             ``module: nn.Module``, ``recurse: bool``, and
->>>>>>> 5de923b6
             ``nonwrapped_numel: int`` and should return a ``bool`` specifying
             whether the passed-in ``module`` should have FSDP applied if
             ``recurse=False`` or if the traversal should continue into the
@@ -418,11 +403,7 @@
         process_group: ProcessGroupType = None,
         sharding_strategy: Optional[ShardingStrategy] = None,
         cpu_offload: Optional[CPUOffload] = None,
-<<<<<<< HEAD
-        auto_wrap_policy: Optional[Union[Callable, _WrapPolicy]] = None,
-=======
         auto_wrap_policy: Optional[Union[Callable, ModuleWrapPolicy]] = None,
->>>>>>> 5de923b6
         backward_prefetch: Optional[BackwardPrefetch] = BackwardPrefetch.BACKWARD_PRE,
         mixed_precision: Optional[MixedPrecision] = None,
         ignored_modules: Optional[Iterable[torch.nn.Module]] = None,
