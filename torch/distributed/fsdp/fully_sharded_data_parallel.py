--- conflicted
+++ resolved
@@ -28,21 +28,13 @@
 import torch.nn.functional as F
 from torch.autograd import Variable
 from torch.distributed import ProcessGroup
-<<<<<<< HEAD
 from torch.distributed.algorithms._comm_hooks import LOW_PRECISION_HOOKS
-=======
-from torch.distributed.algorithms._checkpoint.checkpoint_wrapper import (
-    _CHECKPOINT_PREFIX,
-)
-from torch.distributed.algorithms._comm_hooks import default_hooks, LOW_PRECISION_HOOKS
-from torch.distributed.distributed_c10d import _get_default_group
 from torch.distributed.fsdp import (
     BackwardPrefetch,
     CPUOffload,
     MixedPrecision,
     ShardingStrategy,
 )
->>>>>>> d2fadf45
 from torch.distributed.fsdp._common_utils import (
     _get_param_to_unflat_param_names,
     clean_tensor_name,
@@ -62,16 +54,6 @@
     _init_runtime_state,
     _init_state_dict_state,
 )
-<<<<<<< HEAD
-from torch.distributed.fsdp._public_utils import (
-    BackwardPrefetch,
-    CPUOffload,
-    MixedPrecision,
-    ShardingStrategy,
-)
-=======
-from torch.distributed.fsdp._limiter_utils import _FreeEventQueue
->>>>>>> d2fadf45
 from torch.distributed.fsdp._runtime_utils import (
     _clear_grads_if_needed,
     _prepare_forward_inputs,
