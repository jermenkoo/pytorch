import collections
import contextlib
import dataclasses
import functools
import itertools
import logging
import math
import operator
from typing import Dict, Iterable, List, Set

import sympy

import torch

import torch._logging
from torch._prims_common import is_integer_dtype
from torch.utils._sympy.functions import FloorDiv, ModularIndexing
from torch.utils._sympy.value_ranges import ValueRanges
from ..._dynamo.utils import counters
from .. import config, ir, scheduler
from ..codecache import code_hash, get_path
from ..dependencies import MemoryDep, StarDep
from ..ir import ReductionHint
from ..optimize_indexing import indexing_dtype_strength_reduction
from ..scheduler import BaseScheduling
from ..triton_heuristics import AutotuneHint
from ..utils import (
    DeferredLineBase,
    get_fused_kernel_name,
    get_kernel_metadata,
    green_text,
    next_power_of_2,
    sympy_product,
    sympy_subs,
    sympy_symbol,
    unique,
    yellow_text,
)
from ..virtualized import ops, V
<<<<<<< HEAD
=======
from ..wrapper_benchmark import get_kernel_category_by_source_code

>>>>>>> 57fed711
from .common import (
    CSEVariable,
    DeferredLine,
    free_symbol_startswith,
    IndentedBuffer,
    index_prevent_reordering,
    Kernel,
    OpOverrides,
    PythonPrinter,
    SizeArg,
)
from .triton_utils import config_of, signature_of

log = logging.getLogger(__name__)
perf_hint_log = torch._logging.getArtifactLogger(__name__, "perf_hints")
schedule_log = torch._logging.getArtifactLogger(__name__, "schedule")


class TritonPrinter(PythonPrinter):
    def _print_floor(self, expr):
        assert len(expr.args) == 1
        return f"tl.math.floor({self.paren(self._print(expr.args[0]))})"

    def _helper_sqrt(self, expr):
        return f"tl.math.sqrt({self.paren(self._print(expr))}.to(tl.float32))"

    def _print_Min(self, expr):
        nargs = len(expr.args)
        if len(expr.args) == 1:
            return self._print(expr.args[0])

        mid = len(expr.args) // 2
        a = self._print(sympy.Min(*expr.args[:mid]))
        b = self._print(sympy.Min(*expr.args[mid:]))
        return f"tl.math.min({a}, {b})"

    def _print_Max(self, expr):
        nargs = len(expr.args)
        if len(expr.args) == 1:
            return self._print(expr.args[0])

        mid = len(expr.args) // 2
        a = self._print(sympy.Max(*expr.args[:mid]))
        b = self._print(sympy.Max(*expr.args[mid:]))
        return f"tl.math.max({a}, {b})"


texpr = TritonPrinter().doprint
pexpr = PythonPrinter().doprint


def triton_compute_type(dtype):
    triton_type_name = str(dtype).split(".")[-1]
    if triton_type_name == "bool":
        triton_type_name = "int1"
    if triton_type_name in ("float16", "bfloat16"):
        # float16 math is done in float32 inside the kernel
        triton_type_name = "float32"
    return f"tl.{triton_type_name}"


def triton_acc_type(dtype):
    if is_integer_dtype(dtype) and dtype.is_signed:
        nbits = 64 if dtype == torch.int64 else 32
        return f"tl.int{nbits}"
    return triton_compute_type(dtype)


def triton_constant(value):
    if value == float("inf"):
        return 'float("inf")'
    elif value == float("-inf"):
        return 'float("-inf")'
    elif math.isnan(value):
        return 'float("nan")'
    return repr(value)


class TritonCSEVariable(CSEVariable):
    def __init__(self, name, bounds: ValueRanges):
        super().__init__(name, bounds)
        # We'll use this to track which masks the variable needs when used for indirect indexing
        self.mask_vars: Set[str] = set()

    def update_on_args(self, name, args, kwargs):
        # When making a variable that is going to be used in indirect indexing
        # if a where clause is used it should mean that the result is always a
        # valid index, so you shouldn't include any of the dependent variables
        # in the resulting load mask
        if name == "where":
            return
        for arg in args:
            if isinstance(arg, TritonCSEVariable):
                self.mask_vars.update(arg.mask_vars)
            elif isinstance(arg, sympy.Symbol) and arg.name[0] in "xyr":
                # most of the time index vars don't need masks associated with them
                # however, when index vars are used to compute indices for indirect reads
                # those reads should subsequently be masked,
                self.mask_vars.update({f"{arg.name[0]}mask"})


class TritonOverrides(OpOverrides):
    """Map element-wise ops to Triton"""

    @staticmethod
    def to_dtype(x, dtype: torch.dtype):
        if dtype == torch.bool:
            return f"({x} != 0)"
        elif dtype == torch.uint8:
            # to work around llvm uint conversion semantics
            # that produces 0's for negative values
            return f"{x}.to(tl.int8).to(tl.uint8)"
        return f"{x}.to({triton_compute_type(dtype)})"

    @staticmethod
    def to_dtype_bitcast(x, dtype: torch.dtype):
        return f"{x}.to({triton_compute_type(dtype)}, bitcast=True)"

    @classmethod
    def constant(cls, value, dtype):
        if dtype == torch.uint8:
            # tl.full is broken for uint8, remove once triton is fixed.
            # See openai/triton#1919
            tmp = cls.constant(value, torch.int16)
            return cls.to_dtype(tmp, dtype)

        type_ = torch._prims_common.dtype_to_type(dtype)
        triton_val = triton_constant(type_(value))
        triton_type = triton_compute_type(dtype)

        if triton_type == "tl.float32":
            # Float constants are always f32 in triton
            return triton_val

        # NOTE: We use a tensor here in order to get the expected type.
        # Otherwise, e.g. float64 constants would be trunctated to float32.
        # Also, we could just use shape=[1] here but starting with the correct
        # ndim avoids extra `tt.expand_dim` ops appearing in the triton IR.
        ndim = V.kernel.triton_tensor_ndim()
        shape = [1] * ndim
        return f"tl.full({shape}, {triton_val}, {triton_type})"

    @staticmethod
    def abs(x):
        return f"tl.abs({x})"

    @staticmethod
    def libdevice_abs(x):
        return f"tl.math.abs({x})"

    @staticmethod
    def exp(x):
        return f"tl.exp({x})"

    @staticmethod
    def libdevice_exp(x):
        return f"tl.math.exp({x})"

    @staticmethod
    def exp2(x):
        return f"tl.math.exp2({x})"

    @staticmethod
    def expm1(x):
        return f"tl.math.expm1({x})"

    @staticmethod
    def sqrt(x):
        return f"tl.sqrt({x})"

    @staticmethod
    def libdevice_sqrt(x):
        return f"tl.math.sqrt({x})"

    @staticmethod
    def relu(x):
        bug = config.triton.inject_relu_bug_TESTING_ONLY
        if bug == "compile_error":
            return "compile error!"
        elif bug == "runtime_error":
            # NB: this only triggers runtime error as long as input
            # is not all zero
            return f'triton_helpers.device_assert_then({x} == 0, "injected assert fail", {x})'
        elif bug == "accuracy":
            return f"{x} + 1"
        elif bug is None:
            return ops.maximum("0", x)
        else:
            raise AssertionError(
                f"unrecognized config triton.inject_relu_bug_TESTING_ONLY = {bug!r}"
            )

    @staticmethod
    def minimum(a, b):
        return f"triton_helpers.minimum({a}, {b})"

    @staticmethod
    def maximum(a, b):
        return f"triton_helpers.maximum({a}, {b})"

    @staticmethod
    def where(a, b, c):
        return f"tl.where({a}, {b}, {c})"

    @staticmethod
    def cos(x):
        return f"tl.cos({x})"

    @staticmethod
    def libdevice_cos(x):
        return f"tl.math.cos({x})"

    @staticmethod
    def sin(x):
        return f"tl.sin({x})"

    @staticmethod
    def libdevice_sin(x):
        return f"tl.math.sin({x})"

    @staticmethod
    def index_expr(expr, dtype):
        index_str, mask_vars, mask, expand_str = V.kernel.indexing(expr)
        # This is called from CSEProxy.__getattr__,  so we'll set the bounds there
        var = V.kernel.cse.generate(V.kernel.compute, index_str)
        var.mask_vars = mask_vars
        return var

    @staticmethod
    def masked(mask, body, other):
        with V.kernel.mask_loads(mask) as new_mask:
            result = body()
        return ops.where(new_mask, result, triton_constant(other))

    @staticmethod
    def lgamma(x):
        return f"tl.math.lgamma({x})"

    @staticmethod
    def erf(x):
        return f"tl.math.erf({x})"

    @staticmethod
    def cosh(x):
        return f"tl.math.cosh({x})"

    @staticmethod
    def sinh(x):
        return f"tl.math.sinh({x})"

    @staticmethod
    def acos(x):
        return f"tl.math.acos({x})"

    @staticmethod
    def acosh(x):
        return f"tl.math.acosh({x})"

    @staticmethod
    def asin(x):
        return f"tl.math.asin({x})"

    @staticmethod
    def asinh(x):
        return f"tl.math.asinh({x})"

    @staticmethod
    def atan2(x, y):
        return f"tl.math.atan2({x}, {y})"

    @staticmethod
    def atan(x):
        return f"tl.math.atan({x})"

    @staticmethod
    def atanh(x):
        return f"tl.math.atanh({x})"

    @staticmethod
    def copysign(x, y):
        return f"tl.math.copysign({x}, {y})"

    @staticmethod
    def erfc(x):
        return f"tl.math.erfc({x})"

    @staticmethod
    def erfinv(x):
        return f"tl.math.erfinv({x})"

    @staticmethod
    def hypot(x, y):
        return f"tl.math.hypot({x}, {y})"

    @staticmethod
    def log10(x):
        return f"tl.math.log10({x})"

    @staticmethod
    def nextafter(x, y):
        return f"tl.math.nextafter({x}, {y})"

    @staticmethod
    def logical_and(a, b):
        return f"{a} & {b}"

    @staticmethod
    def logical_not(a):
        return f"{a} == 0"

    @staticmethod
    def logical_or(a, b):
        return f"{a} | {b}"

    @staticmethod
    def logical_xor(a, b):
        return f"({a} ^ {b})"

    @staticmethod
    def bitwise_and(a, b):
        return f"{a} & {b}"

    @staticmethod
    def bitwise_not(a):
        return f"~{a}"

    @staticmethod
    def bitwise_or(a, b):
        return f"{a} | {b}"

    @staticmethod
    def bitwise_xor(a, b):
        return f"{a} ^ {b}"

    @staticmethod
    def bitwise_left_shift(a, b):
        return f"{a} << {b}"

    @staticmethod
    def bitwise_right_shift(a, b):
        return f"{a} >> {b}"

    @staticmethod
    def rand(seed, offset):
        offset = f"({offset}).to(tl.uint32)"
        return f"tl.rand({seed}, {offset})"

    @staticmethod
    def randn(seed, offset):
        offset = f"({offset}).to(tl.uint32)"
        return f"tl.randn({seed}, {offset})"

    @staticmethod
    def randint64(seed, offset, low, high):
        offset = f"({offset}).to(tl.uint32)"
        return f"triton_helpers.randint64({seed}, {offset}, {low}, {high})"

    @staticmethod
    def load_seed(name, offset):
        var = V.kernel.args.input(name)
        return (
            f"tl.load({var} + {V.kernel.args.seed_offset('load_seed_offset', offset)})"
        )

    @staticmethod
    def rsqrt(x):
        return f"tl.math.rsqrt({x})"

    @staticmethod
    def log1p(x):
        return f"tl.math.log1p({x})"

    @staticmethod
    def tan(x):
        return f"tl.math.tan({x})"

    @staticmethod
    def tanh(x):
        return f"tl.math.tanh({x})"

    @staticmethod
    def sigmoid(x):
        return f"tl.sigmoid({x})"

    @staticmethod
    def libdevice_sigmoid(x):
        return f"1/(1 + tl.math.exp(-({x})))"

    @staticmethod
    def signbit(x):
        # XX: This is wrong for the value -0.0 in floating point
        return f"tl.math.signbit({x}) if ({x}).dtype is tl.float32 else {x} < 0"

    @staticmethod
    def fmod(a, b):
        return f"tl.math.fmod({a}, {b})"

    @staticmethod
    def pow(a, b):
        return f"tl.math.pow({a}, {b})"

    @staticmethod
    def log(x):
        return f"tl.log({x})"

    @staticmethod
    def libdevice_log(x):
        return f"tl.math.log({x})"

    @staticmethod
    def isinf(x):
        return f"tl.math.isinf({x}).to(tl.int1)"

    @staticmethod
    def isnan(x):
        return f"tl.math.isnan({x}).to(tl.int1)"

    @staticmethod
    def round(x):
        return f"tl.math.nearbyint({x})"

    @staticmethod
    def floor(x):
        return f"tl.math.floor({x})"

    @staticmethod
    def floordiv(a, b):
        # See the comment in lowering.div_mode. a and b are integer type.
        # Similar to div_floor_kernel_cuda in pytorch core.
        # Notice that // in triton behaves as truncdiv instead of floordiv
        quot = f"{a} // {b}"
        rem = f"{a} % {b}"
        return f"tl.where(({a} < 0) != ({b} < 0), tl.where({rem} != 0, {quot} - 1, {quot}), {quot})"

    @staticmethod
    def sign(x):
        left = ops.where(ops.lt("0", x), 1, 0)
        right = ops.where(ops.lt(x, "0"), 1, 0)
        sub = ops.sub(left, right)
        return f"{sub}.to({x}.dtype)"

    @staticmethod
    def trunc(x):
        return f"tl.math.trunc({x})"

    @staticmethod
    def truncdiv(a, b):
        # See the comment in lowering.div_mode. a and b are integer type.
        # Notice that // in triton behaves as truncdiv instead of floordiv
        return f"{a} // {b}"

    @staticmethod
    def ceil(x):
        return f"tl.math.ceil({x})"


@dataclasses.dataclass
class IterationRanges:
    """
    Each range tree represents multiple sets of iteration indexing
    in a single tiled dimension in the output kernel.

    If you have two loops ranges one (4, 3, 2) and another (4, 6),
    then the range tree will be:
            4 (i0)
        3 (i1)  6 (i3)
        2 (i2)
    Where i0 is shared between both loops, but then the split into
    different indexing vars.  All loop ranges must iterate over
    the same number of elements.
    """

    def __init__(
        self,
        name: str,
        var_list: List[sympy.Symbol],
        var_ranges: Dict[sympy.Symbol, sympy.Expr],
        numel: sympy.Expr,
        prefix: str,
        *,
        kernel: "Kernel",
        divisor=sympy.Integer(1),
        length=sympy.Integer(1),
    ):
        super().__init__()
        self.name = name
        self.var_list = var_list
        self.var_ranges = var_ranges
        self.numel = numel
        self.prefix = prefix
        self.divisor = divisor
        self.length = length
        self.kernel = kernel

    def is_loop(self):
        return self.prefix == "r" and not self.kernel.persistent_reduction


class IterationRangesRoot(IterationRanges):
    def __init__(
        self,
        name: str,
        numel: sympy.Expr,
        prefix: str,
        index: int,
        kernel: "Kernel",
        pid_cache=None,
    ):
        if pid_cache is None:
            pid_cache = {}
        super().__init__(
            name=name,
            var_list=[],
            var_ranges={},
            numel=numel,
            prefix=prefix,
            kernel=kernel,
        )
        self.index = index
        # Store all the nodes in one flat list
        self.nodes: Dict[sympy.Expr, IterationRangesEntry] = {}
        # This is for re-ordering program ID in triton mm template
        # pid_cache["tl.program_id(0)"] = pid_m
        self.pid_cache: Dict[str, str] = pid_cache

    def cache_clear(self):
        for node in self.nodes.values():
            node.cache_clear()

    def lookup(self, divisor, length):
        """
        Lookup a given RangeTreeEntry, creating it if needed
        """
        if V.graph.sizevars.statically_known_equals(divisor * length, self.numel):
            expr = FloorDiv(sympy_symbol(f"{self.prefix}index"), divisor)
        else:
            expr = ModularIndexing(sympy_symbol(f"{self.prefix}index"), divisor, length)

        if expr not in self.nodes:
            node = IterationRangesEntry(
                f"{self.prefix}{next(V.kernel.iter_vars_count)}",
                divisor,
                length,
                expr,
                self,
            )
            V.kernel.range_tree_nodes[node.symbol()] = node
            self.var_list.append(node.symbol())
            self.var_ranges[node.symbol()] = length
            self.nodes[expr] = node
        return self.nodes[expr]

    def construct_entries(self, lengths: List[sympy.Expr]):
        divisor = sympy.Integer(1)
        itervars = []
        for length in reversed(lengths):
            itervars.append(self.lookup(divisor, length))
            divisor = divisor * length
        return list(reversed(itervars))

    def construct(self, lengths: List[sympy.Expr]):
        return [e.symbol() for e in self.construct_entries(lengths)]

    def vars_and_sizes(self, index: sympy.Expr):
        """Figure out vars from this tree used in index"""
        nodes = [V.kernel.range_tree_nodes.get(s) for s in index.free_symbols]
        nodes = [n for n in nodes if n and n.prefix == self.prefix]
        nodes.sort(key=lambda x: V.graph.sizevars.size_hint(x.divisor))
        divisor = sympy.Integer(1)
        index_vars = []
        sizes = []

        def add(node):
            nonlocal divisor
            index_vars.append(node.symbol())
            sizes.append(node.length)
            divisor = divisor * node.length

        for node in nodes:
            if not V.graph.sizevars.statically_known_equals(node.divisor, divisor):
                # fill in unused index var
                add(self.lookup(divisor, FloorDiv(node.divisor, divisor)))
                divisor = node.divisor
            add(node)
        if not V.graph.sizevars.statically_known_equals(self.numel, divisor):
            # fill in unused index var
            add(self.lookup(divisor, FloorDiv(self.numel, divisor)))

        return list(reversed(index_vars)), list(reversed(sizes))

    def ranges_code(self):
        size = self.kernel.indexing_size_str(self.index, self.prefix)
        index_dtype = self.kernel.index_dtype
        convert = f".to({index_dtype})" if index_dtype != "tl.int32" else ""
        return f"tl.arange(0, {self.prefix.upper()}BLOCK){size}{convert}"

    def scalar_code(self, value):
        index_dtype = self.kernel.index_dtype
        ndim = self.kernel.triton_tensor_ndim()
        size = [1] * ndim
        return f"tl.full({size}, {value}, {index_dtype})"

    def get_pid(self):
        key = f"tl.program_id({self.index})"
        pid = self.pid_cache.get(key, key)
        if self.kernel.index_dtype != "tl.int32":
            return f"{pid}.to({self.kernel.index_dtype})"
        return pid

    def codegen_header(self, code, no_x_dim=False):
        x = self.prefix
        if self.is_loop():
            code.writeline(f"{self.name} = {x}offset + {x}base")
        elif x == "r" and self.kernel.persistent_reduction:
            # no need to "roffset = "
            code.writeline(
                f"{self.name} = {self.ranges_code()}",
            )
        else:
            if not no_x_dim:
                line = f"{x}offset + {self.ranges_code()}"
            else:
                line = self.scalar_code(f"{x}offset")
            code.writelines(
                [
                    f"{x}offset = {self.get_pid()} * {x.upper()}BLOCK",
                    f"{self.name} = {line}",
                ]
            )
        code.writeline(f"{x}mask = {self.name} < {x}numel")


class IterationRangesEntry(IterationRanges):
    def __init__(
        self,
        name: str,
        divisor: sympy.Expr,
        length: sympy.Expr,
        expr: sympy.Expr,
        parent: IterationRanges,
    ):
        super().__init__(
            name=name,
            numel=parent.numel / length,
            var_list=parent.var_list,
            var_ranges=parent.var_ranges,
            prefix=parent.prefix,
            divisor=divisor,
            length=length,
            kernel=parent.kernel,
        )
        self.parent = parent
        self.codegen = functools.lru_cache(None)(self._codegen)
        self.expr = expr

    def set_name(self, name):
        self.codegen = lambda: name
        self.codegen.cache_clear = lambda: None
        self.name = name

    def cache_clear(self):
        self.codegen.cache_clear()

    def writeline(self, line):
        if self.is_loop():
            V.kernel.indexing_code.writeline(line)
        else:
            # lift non-reduction stores outside loop
            V.kernel.body.writeline(line)

    def _codegen(self):
        self.writeline(f"{self.name} = " + texpr(V.kernel.rename_indexing(self.expr)))
        return self.name

    def precomputed_args(self):
        # for dynamic shapes, find parts of indexing expressions that have to be precomputed
        precomputed_args = []
        if isinstance(self.expr, sympy.Symbol):
            return precomputed_args
        assert isinstance(self.expr, (FloorDiv, ModularIndexing)), type(self.expr)
        for arg in self.expr.args[1:]:
            if not isinstance(arg, (sympy.Integer, sympy.Symbol)):
                symbols = arg.free_symbols
                if len(symbols) > 0 and all(s.name.startswith("s") for s in symbols):
                    precomputed_args.append(arg)
        return precomputed_args

    def symbol(self):
        return sympy_symbol(self.name)

    def __hash__(self):
        return hash(self.name)

    def __eq__(self, other):
        return self.name == other.name


class TritonKernel(Kernel):
    overrides = TritonOverrides
    sexpr = pexpr

    def __init__(
        self,
        *groups,
        index_dtype,
        mutations=None,
        pid_cache=None,
        reduction_hint=ReductionHint.DEFAULT,
    ):
        if pid_cache is None:
            pid_cache = {}
        super().__init__()
        self.numels = [V.graph.sizevars.simplify(s) for s in groups]
        self.mutations = mutations
        self.range_trees = []
        self.range_tree_nodes = {}
        self.iter_vars_count = itertools.count()
        self.inside_reduction = self.numels[-1] != 1
        self._load_mask = None
        self.body = IndentedBuffer()
        self.indexing_code = IndentedBuffer()
        self.suffix = IndentedBuffer()
        self.outside_loop_vars = set()
        self.reduction_hint = reduction_hint
        self.index_dtype = index_dtype
        # Upper bounds for indirect_indexing and their str representation
        self.indirect_max_sizes: Dict[Tuple[str, str], [sympy.Expr, str]] = {}
        self.last_usage = set()

        self.persistent_reduction = self.should_use_persistent_reduction()
        self.no_x_dim = (
            self.reduction_hint == ReductionHint.INNER
            and self.persistent_reduction
            and len(self.numels) == 2
            and self.numels[-1] >= 256
        )
        self.initialize_range_tree(pid_cache)

        # A set of autotuning hints to pass as part of triton_meta
        self.autotune_hints: Set[AutotuneHint] = set()

        # define this in a closure to make cache local to object
        @functools.lru_cache(None)
        def simplify_indexing(index: sympy.Expr):
            index = V.graph.sizevars.simplify_with_ranges(index, self.var_ranges())
            for tree in self.range_trees:
                index = self.combine_contiguous_dims(index, tree)
            return index

        self.simplify_indexing = simplify_indexing

    def should_use_persistent_reduction(self):
        """
        Heuristic to set self.persistent_reduction and add guards
        if needed.
        """
        if not (self.inside_reduction and config.triton.persistent_reductions):
            return False
        threshold = {
            ReductionHint.INNER: 1024,
        }.get(self.reduction_hint, 64)
        last_numel = self.numels[-1]
        if not isinstance(last_numel, (int, sympy.Integer)):
            # Not static
            return False
        hint = V.graph.sizevars.size_hint(last_numel)
        if hint > threshold:
            return False
        # will need to recompile if we cross a larger power of 2 boundary
        V.graph.sizevars.guard_leq(self.numels[-1], next_power_of_2(hint))
        return True

    def set_last_usage(self, nodes):
        if not self.inside_reduction or self.persistent_reduction:
            return
        self.last_usage = set(
            itertools.chain.from_iterable(
                n.last_usage for n in nodes if n is not EnableReduction
            )
        )

    def initialize_range_tree(self, pid_cache):
        names = ["xindex", "yindex", "zindex"][: len(self.numels) - 1] + ["rindex"]
        for i in range(len(self.numels)):
            self.range_trees.append(
                IterationRangesRoot(
                    names[i], self.numels[i], names[i][0], i, self, pid_cache
                )
            )
        for tree in self.range_trees:
            # reduction indexing goes inside a loop
            if not tree.is_loop():
                tree.codegen_header(self.body, self.no_x_dim)
        if self.inside_reduction and self.range_trees[-1].is_loop():
            # workaround for this issue:
            # https://gist.github.com/jansel/6527126f781559095c5531f98a4235a7
            self.body.writeline(f"rbase = {self.range_trees[-1].ranges_code()}")

    def disable_reduction(self):
        @contextlib.contextmanager
        def ctx():
            if self.numels[-1] == 1:
                assert not self.inside_reduction
                yield
                return
            if not self.persistent_reduction:
                # calling codegen_body() will flush all the pending buffers
                # and write out a reduction loop
                self.codegen_body()
            self.inside_reduction = False
            try:
                yield
                if not self.persistent_reduction:
                    # flush out any code before opening the next loop
                    self.codegen_body()
            finally:
                self.inside_reduction = True

        return ctx()

    def set_ranges(self, *lengths):
        assert len(lengths) == len(self.range_trees)
        return [
            ranges.construct(length)
            for length, ranges in zip(lengths, self.range_trees)
        ]

    @staticmethod
    def _split_iteration_ranges(
        groups: List[sympy.Expr], lengths: List[List[sympy.Expr]]
    ):
        sv = V.graph.sizevars
        new_ranges = [[] for _ in groups]
        remaining = [sv.simplify(g) for g in groups]
        var_count = itertools.count()

        def add_range(i, expr):
            expr = sv.simplify(expr)
            if not sv.statically_known_multiple_of(remaining[i], expr):
                raise CantSplit()
            # guard on the last item out
            remaining[i] = FloorDiv(remaining[i], expr)
            new_ranges[i].append(expr)
            return next(var_count)

        def make_combined(size, idx1, idx2):
            def getter(flat_vars):
                return size * flat_vars[idx1] + flat_vars[idx2]

            return getter

        return_getters_groups = []
        current_group = 0
        for length_group in lengths:
            return_getters = []
            for size in length_group:
                if sv.statically_known_equals(size, 1):
                    return_getters.append(lambda _: sympy.Integer(0))
                    continue

                while (
                    current_group < len(remaining)
                    and sv.size_hint(remaining[current_group]) == 1
                ):
                    # scroll to next group with remaining elements
                    current_group += 1

                if sv.size_hint(size) > sv.size_hint(remaining[current_group]):
                    # need to break size in two
                    if not sv.statically_known_multiple_of(
                        size, remaining[current_group]
                    ):
                        raise CantSplit()
                    size1 = remaining[current_group]
                    size2 = FloorDiv(size, remaining[current_group])
                    return_getters.append(
                        make_combined(
                            size2,
                            add_range(current_group, size1),
                            add_range(current_group + 1, size2),
                        )
                    )
                else:
                    return_getters.append(
                        operator.itemgetter(add_range(current_group, size))
                    )
            return_getters_groups.append(return_getters)

        assert all(
            V.graph.sizevars.size_hint(s) == 1 for s in remaining
        ), f"failed to set ranges {remaining} {lengths}"

        return new_ranges, return_getters_groups

    @classmethod
    def is_compatible(cls, groups: List[sympy.Expr], lengths: List[List[sympy.Expr]]):
        try:
            cls._split_iteration_ranges(groups, lengths)
            return True
        except CantSplit:
            return False

    def split_and_set_ranges(self, lengths: List[List[sympy.Expr]]):
        """
        We may want to fuse `for i0 in s0*s1` into a tiled kernel with groups (s0, s1).

        To do this we need to split up the iteration space of i0 into something like:
            for i1 in s0:
              for i2 in s1:
                i0 = i1*s1 + i2
                ....

        This function matches and resplits lengths to the groups of
        this kernel to enable tiled + non-tiled fusions.
        """
        groups = [rt.numel for rt in self.range_trees]
        if not self.inside_reduction:
            groups[-1] = sympy.Integer(1)

        if len(lengths) == len(self.range_trees) and all(
            V.graph.sizevars.simplify(sympy_product(x) - g) == 0
            for x, g in zip(lengths, groups)
        ):
            return self.set_ranges(*lengths)

        new_ranges, return_getters_groups = self._split_iteration_ranges(
            groups, lengths
        )
        itervars = list(itertools.chain(*self.set_ranges(*new_ranges)))
        return [[fn(itervars) for fn in fns] for fns in return_getters_groups]

    def is_indirect_indexing(self, index: sympy.Expr):
        # tmpX  means indirect indexing
        return free_symbol_startswith(index, "tmp")

    def is_broadcasted(self, index: sympy.Expr):
        # Note. This may not be correct when there is indirect indexing
        if self.is_indirect_indexing(index):
            return False

        index_numels = [1] * len(self.numels)
        for symbol in index.free_symbols:
            if symbol not in self.range_tree_nodes:
                # Non-iterated variables, e.g. strides
                continue
            entry = self.range_tree_nodes[symbol]
            index_numels[entry.parent.index] *= entry.length

        # If the index variables only iterate over a subset of the kernel
        # numels, then it must be broadcasted.
        simplify = V.graph.sizevars.simplify
        return any(
            simplify(idx_range) != simplify(iter_range)
            for idx_range, iter_range in zip(index_numels, self.numels)
        )

    def combine_contiguous_dims(self, index: sympy.Expr, tree: IterationRangesRoot):
        """
        More aggressive simplification to merge contiguous dims
        """
        if isinstance(index, (sympy.Integer, sympy.Symbol)):
            return index
        index_vars, sizes = tree.vars_and_sizes(index)
        if len(sizes) <= 1:
            return index
        new_sizes, reindex, prune = V.graph.sizevars._simplify_loops(
            index_vars, sizes, index_prevent_reordering([index], index_vars, sizes)
        )
        if new_sizes == sizes:
            return index
        new_index_vars = tree.construct(new_sizes)
        new_index = sympy_subs(index, dict(zip(index_vars, reindex(new_index_vars))))
        return new_index

    def index_to_str(self, index: sympy.Expr) -> str:
        """
        Convert an index expr to a string that can be used in triton code.
        e.g. a sympy expression "s2" may actually appear as "ks1" in the triton kernel.

        Index expressions often need to be passed in as arguments to the triton kernel.
        Rename_indexing and codegen_indexing keep track of the needed indices and add
        new parameters to the function signature.
        """
        return texpr(self.rename_indexing(self.codegen_indexing(index)))

    def indexing(
        self,
        index: sympy.Expr,
        *,
        copy_shape=None,
        dense_indexing=False,
        override_mask=None,
    ):
        """
        Compute the index and mask to pass to tl.load() or tl.store()
        """
        index = self.simplify_indexing(index)
        index = sympy_subs(index, V.graph.sizevars.precomputed_replacements)
        # if simple replacements didn't get rid of floor/ceil, try full subs
        if len(index.atoms(sympy.floor)) or len(index.atoms(sympy.ceiling)):
            index = index.subs(V.graph.sizevars.precomputed_replacements)
        # last resort, if no range vars are in the expr, hoist it
        # TODO instead of trying to blindly find complicated exprs, we should hoist the
        # inputs/outputs sizes and strides, but at the time indexing is generated
        # kernel inputs and outputs are not set yet, we'd need a deeper refactor
        # to do it this way

        if len(index.atoms(sympy.ceiling)):
            for a in index.atoms(sympy.ceiling):
                # for nested exprs, atoms yields top level first (?)
                # so if everything goes fine, lower level replacements will come up empty
                symbols = a.free_symbols
                if len(symbols) > 0 and all(
                    s.name.startswith("s") or s.name.startswith("ps") for s in symbols
                ):
                    replacements = {a: V.graph.sizevars.lookup_precomputed_size(a)}
                    index = sympy_subs(index, replacements)

        index_vars = index.free_symbols
        index = self.simplify_indexing(index)
        index_str = self.index_to_str(index)

        mask_vars: Set[str] = set()
        for var in index_vars:
            if override_mask:
                pass
            elif var.name.startswith("tmp"):
                # indirect indexing
                cse_var = self.cse.varname_map[var.name]
                mask_vars.update(cse_var.mask_vars)
            elif var.name.startswith(("s", "ps")):
                pass
            else:
                # var is one of xN, yN or rN
                assert var.name[0] in "xyr", var.name
                mask_vars.add(f"{var.name[0]}mask")

        need_dense = (
            config.triton.dense_indexing
            or dense_indexing
            or self._load_mask is not None
        ) and index != 0

        have_dense = True
        have_loop_vars = False
        dense_mask_vars = set()

        for tree in self.range_trees:
            if tree.prefix == "r" and not self.inside_reduction:
                continue
            if index_vars.intersection(tree.var_list):
                have_loop_vars = True
            else:
                have_dense = False
            dense_mask_vars.add(f"{tree.prefix}mask")

        expand_str = None

        if isinstance(index, sympy.Integer):
            expand_str = f"{copy_shape}.shape" if copy_shape else self.dense_size_str()
            index_str = f"tl.full({expand_str}, {index_str}, tl.int32)"
            return index_str, set(), "None", expand_str

        if need_dense and not have_dense:
            expand_str = f"{copy_shape}.shape" if copy_shape else self.dense_size_str()
            index_str = f"tl.broadcast_to({index_str}, {expand_str})"
            mask_vars = dense_mask_vars
        elif not have_loop_vars and copy_shape:
            index_str = f"tl.broadcast_to({index_str}, {copy_shape}.shape)"
            mask_vars = dense_mask_vars

        if override_mask:
            mask_vars = {override_mask}

        if self._load_mask:
            mask_vars.add(self._load_mask)

        self.filter_masks(mask_vars)

        mask_str = " & ".join(sorted(map(str, mask_vars))) if mask_vars else "None"
        return index_str, mask_vars, mask_str, expand_str

    def filter_masks(self, mask_vars):
        for tree in self.range_trees:
            # Masks are superfluous if we only have one element
            if V.graph.sizevars.statically_known_equals(tree.numel, 1):
                mask_vars.discard(f"{tree.prefix}mask")
                continue
            # Masks are superfluous if numel is a multiple of BLOCK
            # (We use the fact that BLOCK is required by triton to be a power of 2)
            if tree.prefix.upper() not in config.triton.max_block:
                continue
            max_block = config.triton.max_block[tree.prefix.upper()]
            # Optional optimization: if block divides numel exactly, we will
            # never need to do a masked load to handle stragglers at the end.
            # It's faster to avoid masking at all.  But it is sound to always
            # mask.
            if V.graph.sizevars.statically_known_multiple_of(tree.numel, max_block):
                mask_vars.discard(f"{tree.prefix}mask")

    def var_ranges(self):
        return dict(
            itertools.chain.from_iterable(
                tree.var_ranges.items() for tree in self.range_trees
            )
        )

    def codegen_indexing(self, expr: sympy.Expr):
        expr = V.graph.sizevars.simplify_with_ranges(expr, self.var_ranges())
        for sym in sorted(expr.free_symbols, key=str):
            if sym in self.range_tree_nodes:
                # if indexing expression is complicated, we precompute it on the host side
                # and send the result as a kernel argument
                replacements = {}
                for ps in self.range_tree_nodes[sym].precomputed_args():
                    replacements[ps] = V.graph.sizevars.lookup_precomputed_size(ps)
                if len(replacements) > 0:
                    self.range_tree_nodes[sym].expr = sympy_subs(
                        self.range_tree_nodes[sym].expr, replacements
                    )
                self.range_tree_nodes[sym].codegen()
        return expr

    @contextlib.contextmanager
    def mask_loads(self, mask):
        """Context manager to add an additional mask to tl.load/store"""
        prior = self._load_mask
        if prior:
            mask = self.cse.generate(self.compute, f"{mask} & {prior}")

        self._load_mask = mask
        try:
            # TODO(jansel): do we need a reshape here?
            yield mask
        finally:
            self._load_mask = prior

    def indirect_indexing(self, var, size, check=True):
        class IndirectAssertLine(DeferredLineBase):
            def __init__(self, line, var, mask, size_map):
                self.var = var
                self.mask = mask
                self.line = line
                self.size_map = size_map

            def __call__(self):
                size, size_str = self.size_map[(self.var, self.mask)]

                # We assert if we've not been able to prove the bound
                assert_min = (self.var.bounds.lower >= 0) != sympy.true
                assert_max = (self.var.bounds.upper < size) != sympy.true

                # FooBar interview question
                if not (assert_min or assert_max):
                    return None
                elif assert_min and assert_max:
                    # The conditions need to be in parens because of Python's operator precedence.
                    # It'd be less error-prone to use and/or/not, which is suported by triton
                    cond = f"(0 <= {self.var}) & ({self.var} < {size_str})"
                    cond_print = f"0 <= {self.var} < {size_str}"
                elif assert_min:
                    cond = f"0 <= {self.var}"
                    cond_print = cond
                else:
                    assert assert_max
                    cond = f"{self.var} < {size_str}"
                    cond_print = cond

                if self.mask:
                    cond = f"({cond}) | ~{self.mask}"
                return self.line.format(cond=cond, cond_print=cond_print)

            def _new_line(self, line):
                return IndirectAssertLine(line, self.var, self.mask, self.size_map)

        generate_assert = (
            (check or config.debug_index_asserts)
            and config.triton.assert_indirect_indexing
            and torch.version.hip is None
        )
        if generate_assert:
            mask_vars = set(var.mask_vars)
            if self._load_mask:
                mask_vars.add(self._load_mask)

            mask = ""
            if mask_vars:
                mask = (
                    f"{list(mask_vars)[0]}"
                    if len(mask_vars) == 1
                    else f"({' & '.join(str(v) for v in mask_vars)})"
                )

            # An assertion line may have been written already, if so just
            # update the max size.
            map_key = (var, mask)
            existing_size, _ = self.indirect_max_sizes.get(map_key, (None, None))
            if existing_size is not None:
                size = sympy.Min(size, existing_size)
            else:
                line = 'tl.device_assert({cond}, "index out of bounds: {cond_print}")'
                self.compute.writeline(
                    IndirectAssertLine(line, var, mask, self.indirect_max_sizes)
                )

            self.indirect_max_sizes[map_key] = (size, self.index_to_str(size))

        return sympy_symbol(str(var))

    def load(self, name: str, index: sympy.Expr):
        var = self.args.input(name)
        indirect_indexing = self.is_indirect_indexing(index)
        original_index = index
        index, mask_vars, mask, expand_str = self.indexing(index)

        # Keep the variable in cache if were going to reuse it. Equiv., if any of the following hold
        #  1) We are doing broadcasting
        #  2) It will be used later and it won't be CSE'd. Equiv., if all the following hold
        #   2.1) We are in a reduction loop
        #   2.2) Its not its last use
        #   2.3) This load will not be lifted to the body
        if self.is_broadcasted(original_index):
            ep = ", eviction_policy='evict_last'"
        elif self.inside_reduction and not self.persistent_reduction:
            if name in self.args.inplace_buffers:
                names = set(self.args.inplace_buffers[name].other_names)
            else:
                names = {name}
            last_use = len(names & self.last_usage) > 0
            evict_last = not last_use and ("rmask" in mask or indirect_indexing)
            ep = ", eviction_policy='evict_last'" if evict_last else ""
        else:
            ep = ""
        # "other" below is a workaround for https://github.com/openai/triton/issues/737
        # for bool, even though it's likely subject to the same bug, setting `other` leads
        # to LLVM errors so we are skipping it for now
        if ("tmp" in mask or "rmask" in mask) and V.graph.get_dtype(name) != torch.bool:
            other = ", other=0"
        else:
            other = ""

        append_broadcast = None
        if V.graph.is_unspec_arg(name):
            line = var
        else:
            if isinstance(original_index, sympy.Integer):
                line = f"tl.load({var} + ({original_index}))"
                append_broadcast = expand_str
            else:
                line = f"tl.load({var} + ({index}), {mask}{ep}{other})"
            if V.graph.get_dtype(name) in (torch.float16, torch.bfloat16):
                line += ".to(tl.float32)"

        if "tmp" in mask:
            # Masked loads must come after the mask is computed
            load_buffer = self.compute
        elif (
            self.inside_reduction
            and not self.persistent_reduction
            and "rmask" not in mask
            and not indirect_indexing
        ):
            # can lift a common load outside of reduction loop
            # One exception is when this is an indirect_load.
            load_buffer = self.body
        else:
            load_buffer = self.loads

        result_var = self.cse.generate(load_buffer, line)
        result_var.mask_vars = mask_vars

        if append_broadcast:
            line = f"tl.broadcast_to({result_var}, {append_broadcast})"
            result_var = self.cse.generate(load_buffer, line)

        if not self.inside_reduction or "rmask" not in mask:
            self.outside_loop_vars.add(result_var)

        return result_var

    def store(self, name, index, value, mode=None):
        var = self.args.output(name)
        indirect_indexing = self.is_indirect_indexing(index)
        original_index = index
        index, mask_vars, mask, expand_str = self.indexing(index, dense_indexing=True)

        # Guard against write-after-read corruption in triton.
        # See # https://github.com/openai/triton/issues/1615
        # This triton bug means that a load which is broadcasted over multiple
        # warps may see the result of a store that happens later in the triton
        # program. The workaround is to add a barrier before storing, which
        # enforces that all warps have already read the data.
        is_inplace = name in self.args.inplace_buffers
        is_broadcasted = self.is_broadcasted(original_index)
        if is_inplace and is_broadcasted:
            self.stores.writeline(DeferredLine(name, "tl.debug_barrier()"))

        if mode is None:
            line = f"tl.store({var} + ({index}), {value}, {mask})"
        elif mode == "atomic_add":
            line = f"tl.atomic_add({var} + ({index}), {value}, {mask})"
        else:
            raise NotImplementedError(f"store mode={mode}")
        self.stores.writeline(DeferredLine(name, line))
        if not self.inside_reduction:
            self.outside_loop_vars.add(value)

    def bucketize(
        self,
        values: CSEVariable,
        offsets_name: str,
        offsets_size: sympy.Expr,
        indexing_dtype: torch.dtype,
        right: bool,
    ):
        """
        See [Note: Inductor bucketize op]
        """

        # Triton performance for bucketize_binary_search is much better when the number
        # of threads equals the number of elements.
        # If we're trying to use a bucketize kernel, we should make sure that an
        # autotuning config with num_elements_per_warp=32 exists.
        self.autotune_hints.add(AutotuneHint.ELEMENTS_PER_WARP_32)

        offsets_ptr = self.args.input(offsets_name)
        block_size = self.dense_size_str()
        offsets_size_str = self.index_to_str(offsets_size)

        if indexing_dtype == torch.int32:
            triton_dtype = "tl.int32"
        elif indexing_dtype == torch.int64:
            triton_dtype = "tl.int64"
        else:
            raise NotImplementedError(
                "Bucketize only supports indexing with int32 and int64"
            )

        result = self.cse.generate(
            self.compute,
            f"triton_helpers.bucketize_binary_search({values}, {offsets_ptr}, {triton_dtype}, {right}, {offsets_size_str}, {block_size})",  # noqa: B950 line too long
        )

        return result

    def reduction_resize(self, value):
        ndims = self.triton_tensor_ndim()
        if ndims == 1:
            return f"triton_helpers.promote_to_tensor({value})"

        sizes = [":"] * ndims
        sizes[-1] = "None"
        return f"{value}[{', '.join(sizes)}]"

    def reduction(self, dtype, src_dtype, reduction_type, value):
        assert self.inside_reduction
        default = triton_constant(ir.Reduction.default_value(reduction_type, src_dtype))
        masks = {f"{tree.prefix}mask" for tree in self.range_trees}
        self.filter_masks(masks)
        masks = sorted(masks)
        if self._load_mask:
            masks.append(self._load_mask)
        reduction_range_prefix = self.range_trees[-1].prefix
        reduction_sizes = ["None" for _ in self.range_trees]
        reduction_sizes[-1] = ":"

        def final_reduction(value):
            use_helper = reduction_type in {"any", "max", "min", "prod"}
            module = "triton_helpers" if use_helper else "tl"
            if reduction_type in {"max", "min"}:
                return self.reduction_resize(
                    f"{module}.{reduction_type}2({value}, {dim})"
                )
            return self.reduction_resize(f"{module}.{reduction_type}({value}, {dim})")

        def final_argreduce(buffer, result_var, value, index):
            buffer.splice(
                f"""\
                _, {result_var}_tmp = triton_helpers.{root_op}_with_index({value}, {index}, {dim})
                {result_var} = {self.reduction_resize(f'{result_var}_tmp')}
                """
            )

        dim = len(self.range_trees) - 1 - int(bool(self.no_x_dim))
        acc_type = triton_acc_type(src_dtype)
        result_var = self.cse.newvar()
        result_var.mask_vars = {var for var in masks if var[0] != "r"}
        cond = " & ".join(masks)

        if self.persistent_reduction:
            masked_value = self.cse.generate(
                self.compute, f"tl.where({cond}, {value}, {default})"
            )
            if reduction_type in {"argmax", "argmin"}:
                accumulator_index = self.cse.generate(
                    self.compute,
                    f"tl.broadcast_to({reduction_range_prefix}index, {masked_value}.shape)",
                )
                result_var = self.cse.newvar()
                root_op = {"argmax": "max", "argmin": "min"}[reduction_type]
                final_argreduce(
                    self.compute, result_var, masked_value, accumulator_index
                )
            elif reduction_type == "var_unnormalized":
                # For persistent reductions, don't bother with
                # welford's algorithm since it uses more registers, and
                # taking two reductions doesn't increase memory usage.
                sum_ = self.cse.generate(
                    self.compute,
                    self.reduction_resize(f"tl.sum({masked_value}, {dim})"),
                )
                rnumel = ops.index_expr(self.numels[-1], self.index_dtype)
                rnumel = self.cse.generate(self.compute, f"{rnumel}.to({acc_type})")
                mean = ops.div(sum_, rnumel)

                dx = ops.sub(masked_value, mean)
                dx2 = ops.mul(dx, dx)
                dx2_masked = self.cse.generate(
                    self.compute, f"tl.where({cond}, {dx2}, 0.0)"
                )
                result_var = self.cse.generate(
                    self.compute,
                    self.reduction_resize(f"tl.sum({dx2_masked}, {dim})"),
                )
            else:
                result_var = self.cse.generate(
                    self.compute, final_reduction(masked_value)
                )
        elif (src_dtype, reduction_type, value) not in self.cse.reduction_cache:
            self.cse.reduction_cache[(src_dtype, reduction_type, value)] = result_var
            accumulator = f"_{result_var}"
            self.body.writeline(
                f"{accumulator} = tl.full({self.dense_size_str()}, {default}, {acc_type})"
            )

            if reduction_type in {"argmax", "argmin"}:
                accumulator_index = f"_{result_var}_index"
                long_max = torch.iinfo(torch.int64).max
                self.body.writeline(
                    f"{accumulator_index} = tl.full({self.dense_size_str()}, {long_max}, tl.int64)"
                )
                root_op = {"argmax": "max", "argmin": "min"}[reduction_type]

                self.compute.splice(
                    f"""\
                {accumulator}_next, {accumulator_index}_next = triton_helpers.{root_op}imum_with_index(
                    {accumulator}, {accumulator_index}, {value}, {reduction_range_prefix}index
                )
                {accumulator} = tl.where({cond}, {accumulator}_next, {accumulator})
                {accumulator_index} = tl.where({cond}, {accumulator_index}_next, {accumulator_index})
                """
                )
                final_argreduce(self.suffix, result_var, accumulator, accumulator_index)
            elif reduction_type == "var_unnormalized":
                accumulator_m2 = f"_{result_var}_m2"
                accumulator_weight = f"_{result_var}_weight"
                self.body.writeline(
                    f"{accumulator_m2} = tl.zeros({self.dense_size_str()}, {acc_type})"
                )
                self.body.writeline(
                    f"{accumulator_weight} = tl.zeros({self.dense_size_str()}, {acc_type})"
                )

                self.compute.splice(
                    f"""\
                {value}_delta = {value} - {accumulator}
                {accumulator_weight}_next = {accumulator_weight} + ({cond}).to({acc_type})
                {accumulator}_next = {accumulator} + {value}_delta / {accumulator_weight}_next
                {accumulator_m2}_next = {accumulator_m2} + {value}_delta * ({value} - {accumulator}_next)

                {accumulator} = tl.where({cond}, {accumulator}_next, {accumulator})
                {accumulator_m2} = tl.where({cond}, {accumulator_m2}_next, {accumulator_m2})
                {accumulator_weight} = tl.where({cond}, {accumulator_weight}_next, {accumulator_weight})
                """
                )
                self.suffix.splice(
                    f"""\
                _, {result_var}_tmp, _ = triton_helpers.welford(
                    {accumulator}, {accumulator_m2}, {accumulator_weight}, {dim}
                )
                {result_var} = {self.reduction_resize(f'{result_var}_tmp')}
                """
                )
            else:
                combine_fn = ir.get_reduction_combine_fn(reduction_type, src_dtype)
                updated = combine_fn(accumulator, value)
                self.compute.writeline(
                    f"{accumulator} = tl.where({cond}, {updated}, {accumulator})"
                )

                if src_dtype == torch.bool:
                    # This is only really used for aten.any. It changes the
                    # final reduction of a non-persistent reduction from
                    #     tmp5 = triton_helpers.max(_tmp5, 1)[:, None]
                    # to
                    #     tmp5 = triton_helpers.max(_tmp5.to(tl.int8), 1)[:, None].to(tl.int1)
                    # which is needed because tl.reduce doesn't support tl.int1
                    accumulator = f"{accumulator}.to(tl.int8)"
                    result_type = triton_compute_type(dtype)
                    self.suffix.writeline(
                        f"{result_var} = {final_reduction(accumulator)}.to({result_type})"
                    )
                else:
                    self.suffix.writeline(
                        f"{result_var} = {final_reduction(accumulator)}"
                    )
        else:
            var_name = self.cse.reduction_cache[(src_dtype, reduction_type, value)]
            self.suffix.writeline(f"{result_var} = {var_name}")
            result_var.mask_vars = var_name.mask_vars
        self.outside_loop_vars.add(result_var)
        return result_var

    def store_reduction(self, name, index, value):
        assert self.inside_reduction
        self.inside_reduction = False
        index, mask_vars, mask, _ = self.indexing(index)
        assert "rmask" not in index
        self.inside_reduction = True

        var = self.args.output(name)
        self.suffix.writeline(
            DeferredLine(name, f"tl.store({var} + ({index}), {value}, {mask})")
        )

    def codegen_body(self):
        """
        Concat output code from index_code, loads, compute, stores,
        suffix into self.body.

        For pointwise kernels, this is called just once at the end.

        For reduction kernels, this generates a loop over the reduction
        axis.
        """
        if not (
            self.indexing_code
            or self.loads
            or self.stores
            or self.compute
            or self.suffix
        ):
            return

        if self.inside_reduction and not self.persistent_reduction:
            self.body.writeline("for roffset in range(0, rnumel, RBLOCK):")
            with self.body.indent():
                # last range tree is always reduction
                self.range_trees[-1].codegen_header(self.body)
                self.body.splice(self.indexing_code)
                self.body.splice(self.loads)
                self.body.splice(self.compute)
                self.body.splice(self.stores)

            # invalidate any caches that came from inside the reduction loop
            self.cse.invalidate(self.outside_loop_vars)
            self.range_trees[-1].cache_clear()
        else:
            self.body.splice(self.indexing_code)
            self.body.splice(self.loads)
            self.body.splice(self.compute)
            self.body.splice(self.stores)
        self.body.splice(self.suffix)
        self.indexing_code.clear()
        self.loads.clear()
        self.compute.clear()
        self.stores.clear()
        self.suffix.clear()

    def codegen_kernel_benchmark(self):
        result = IndentedBuffer()
        argdefs, call_args, signature = self.args.python_argdefs()

        result.writelines(["", "", "def get_args():"])
        with result.indent():
            name_cnt = itertools.count()
            var_names = []
            for arg_name, arg_sig in zip(call_args, signature):
                var_name = f"arg_{next(name_cnt)}"
                buf = V.graph.get_buffer(arg_name)
                if buf:
                    result.writeline(
                        f"{var_name} = rand_strided({V.graph.sizevars.size_hints(buf.get_size())}, {V.graph.sizevars.size_hints(buf.get_stride())}, device='{buf.get_device()}', dtype={buf.get_dtype()})"  # noqa: B950 line too long
                    )
                elif arg_name in V.graph.constants:
                    # note that random seed is put in V.graph.constants
                    const_tensor = V.graph.constants[arg_name]
                    result.writeline(
                        f"{var_name} = rand_strided({V.graph.sizevars.size_hints(const_tensor.size())}, {V.graph.sizevars.size_hints(const_tensor.stride())}, device='{const_tensor.device}', dtype={const_tensor.dtype})"  # noqa: B950 line too long
                    )
                elif isinstance(arg_sig, SizeArg):
                    symval_hint = V.graph.sizevars.size_hint(arg_sig.expr)

                    # Force the seed_offset to be 0 so calls to the same kernel
                    # using different seed offset will have the same benchmark harness.
                    # We can dedup kernel definitions in this case.
                    if "seed_offset" in arg_sig.name:
                        symval_hint = 0
                    result.writeline(f"{var_name} = {symval_hint}")
                else:
                    raise KeyError(
                        f"Don't find the buffer or const tensor for {arg_name}"
                    )
                var_names.append(var_name)
            result.writeline(f"return {', '.join(var_names)},")

        result.writelines(["\n", "\n", "def call(args):"])
        grid = []
        extra_args = []
        extra_args_str = None
        index = V.graph.scheduler.current_device.index
        with result.indent():
            result.writeline(f"with torch.cuda._DeviceGuard({index}):")
            with result.indent():
                result.writeline(
                    f"torch.cuda.set_device({index})"
                )  # no-op to ensure context
                for tree in self.range_trees:
                    expr = pexpr(V.graph.sizevars.size_hint(tree.numel))
                    if tree.prefix != "r" or self.inside_reduction:
                        extra_args.append(expr)
                    if tree.prefix != "r":
                        grid.append(expr)

                stream_name = f"stream{index}"
                result.writeline(f"{stream_name} = get_cuda_stream({index})")
                extra_args_str = ", ".join(map(str, extra_args)) + ", "
                result.writeline(
                    f"KERNEL_NAME.run(*args, {extra_args_str}grid=grid({', '.join(grid)}), stream={stream_name})"
                )

        # benchmark all configs
        result.writelines(["\n", "\n", "def benchmark_all_configs(args):"])
        with result.indent():
            result.writeline(f"with torch.cuda._DeviceGuard({index}):")
            with result.indent():
                result.writeline(
                    f"torch.cuda.set_device({index})"
                )  # no-op to ensure context
                result.writeline(
                    f"return KERNEL_NAME.benchmark_all_configs(*args, {extra_args_str}grid=grid({', '.join(grid)}))"
                )

        ninplace_args = len(unique(self.args.inplace_buffers.values()))
        result.writelines(["\n", "\n", "if __name__ == '__main__':"])
        with result.indent():
            result.writeline("from torch._inductor.utils import get_num_bytes")
            result.writeline("from triton.testing import do_bench")
            result.writeline("")

            result.writeline("args = get_args()")
            result.writeline(
                "ms = do_bench(lambda: call(args), rep=40, fast_flush=True)"
            )
            result.writeline(
                f"num_gb = get_num_bytes(*args, num_in_out_args={ninplace_args}) / 1e9"
            )
            result.writeline("gb_per_s = num_gb / (ms / 1e3)")
            result.writeline(
                'print(f"{ms:.3f}ms    {num_gb:.3f}GB    {gb_per_s:.2f}GB/s")'
            )

        return result

    def codegen_kernel(self, name=None):
        from triton import next_power_of_2

        code = IndentedBuffer()

        size_hints = [
            next_power_of_2(V.graph.sizevars.size_hint(numel)) for numel in self.numels
        ]
        if self.persistent_reduction:
            assert self.inside_reduction
            heuristics = "persistent_reduction"
        elif self.inside_reduction:
            heuristics = "reduction"
        else:
            size_hints.pop()
            heuristics = "pointwise"

        if name is None:
            code.splice(
                f"""
                    import triton
                    import triton.language as tl
                    from torch._inductor.ir import ReductionHint
                    from torch._inductor.ir import TileHint
                    from torch._inductor.triton_heuristics import AutotuneHint, {heuristics}
                    from torch._inductor.utils import instance_descriptor
                    from torch._inductor import triton_helpers
                """
            )
            if config.benchmark_kernel:
                code.splice(
                    """
                        from torch._dynamo.testing import rand_strided
                        from torch._C import _cuda_getCurrentRawStream as get_cuda_stream
                        import torch
                        from torch._inductor.triton_heuristics import grid
                    """
                )

        argdefs, _, signature = self.args.python_argdefs()
        # maps actual expression to SizeArg if its in sizevars replacements
        for i, arg in enumerate(signature):
            if (
                isinstance(arg, SizeArg)
                and arg.expr in V.graph.sizevars.inv_precomputed_replacements
            ):
                signature[i] = SizeArg(
                    arg.name, V.graph.sizevars.inv_precomputed_replacements[arg.expr]
                )

        mutated_args = set()
        for mutation in self.mutations:
            if mutation in self.args.input_buffers:
                mutated_args.add(self.args.input_buffers[mutation])
            if (
                mutation in self.args.inplace_buffers
                and mutation not in V.graph.removed_buffers
            ):
                mutated_args.add(self.args.inplace_buffers[mutation].inner_name)
            if mutation in self.args.output_buffers:
                mutated_args.add(self.args.output_buffers[mutation])
        mutated_args = sorted(mutated_args)

        triton_meta = {
            "signature": dict(enumerate(map(signature_of, signature))),
            "device": V.graph.scheduler.current_device.index,
            "device_type": V.graph.scheduler.current_device.type,
            "constants": {},
            "mutated_arg_names": mutated_args,
            "autotune_hints": set(self.autotune_hints),
        }

        for tree in self.range_trees:
            if tree.prefix != "r" or self.inside_reduction:
                sizearg = SizeArg(f"{tree.prefix}numel", tree.numel)
                signature.append(sizearg)
                triton_meta["signature"][len(argdefs)] = signature_of(sizearg)
                argdefs.append(f"{tree.prefix}numel")
                # constexpr version causes issues, see
                # https://github.com/pytorch/torchdynamo/pull/1362
                # triton_meta["constants"][len(argdefs)] = V.graph.sizevars.size_hint(
                #     tree.numel
                # )
                # argdefs.append(f"{tree.prefix}numel: tl.constexpr")
        triton_meta["configs"] = [config_of(signature)]

        for tree in self.range_trees:
            if tree.prefix == "r" and (
                not self.inside_reduction or self.persistent_reduction
            ):
                continue
            if tree.prefix == "x" and self.no_x_dim:
                continue
            argdefs.append(f"{tree.prefix.upper()}BLOCK : tl.constexpr")

        if self.inside_reduction:
            reduction_hint = self.reduction_hint
            heuristics_line = f"""
                @{heuristics}(
                    size_hints={size_hints!r},
                    reduction_hint={reduction_hint},
                    filename=__file__,
                    meta={triton_meta!r}
                )
                @triton.jit
            """
        else:
            tile_hint = ""
            if len(size_hints) == 2:
                if len(signature) == 4:  # input, output and 2 args
                    tile_hint = "tile_hint=TileHint.SQUARE,"
                else:
                    tile_hint = "tile_hint=TileHint.DEFAULT,"
            heuristics_line = f"""
                @{heuristics}(size_hints={size_hints!r}, {tile_hint}filename=__file__, meta={triton_meta!r})
                @triton.jit
            """
        code.splice(heuristics_line)
        code.writeline(f"def {name or 'KERNEL_NAME'}({', '.join(argdefs)}):")
        self.codegen_body()
        with code.indent():
            self.codegen_static_numels(code)
            for old, new in self.args.aliases():
                code.writeline(f"{old} = {new}")
            code.splice(self.body)

        if config.benchmark_kernel:
            code.splice(self.codegen_kernel_benchmark())

        if name is not None:
            return code.getvalue()

        return code.getvalue()

    def codegen_static_numels(self, code):
        """
        We get a small speedup from hard coding numels if they are static.

        This code stomps on the passed-in values by writing an constant to the top of the kernel.

        In a kernel like:
        def KERNEL_NAME(in_ptr0, in_ptr1, out_ptr2, xnumel, rnumel, XBLOCK : tl.constexpr, RBLOCK : tl.constexpr):

        We would add
        xnumel = 4096
        rnumel = 768

        After the signature, before the kernel code, if we decided to make these static. As its hardcoded, it becomes
        a better signal to triton on how to unroll and do some static indexing. So, it's not so much that downstream
        knows that its a static numel, as that you just plop a constant into the kernel.
        """
        for tree in self.range_trees:
            if tree.prefix != "r" or self.inside_reduction:
                simplified_tree_numel = V.graph.sizevars.simplify(tree.numel)
                if isinstance(simplified_tree_numel, (sympy.Integer, int)):
                    code.writeline(f"{tree.prefix}numel = {int(simplified_tree_numel)}")

            if tree.prefix == "r" and self.persistent_reduction:
                simplified_tree_numel = V.graph.sizevars.simplify(tree.numel)
                if isinstance(simplified_tree_numel, (sympy.Integer, int)):
                    val = int(simplified_tree_numel)
                else:
                    continue
                val = next_power_of_2(val)
                code.writeline(f"RBLOCK: tl.constexpr = {val}")

            if tree.prefix == "x" and self.no_x_dim:
                code.writeline("XBLOCK: tl.constexpr = 1")

    def triton_tensor_ndim(self):
        no_x_dim = int(bool(self.no_x_dim))
        no_r_dim = self.numels[-1] == 1
        return len(self.range_trees) - no_x_dim - no_r_dim

    def indexing_size_str(self, i=None, x=None):
        # no_x_dim is sympy.logic.boolalg.BooleanTrue
        no_x_dim = int(bool(self.no_x_dim))
        sizes = ["None"] * self.triton_tensor_ndim()
        if i is not None:
            idx = i - no_x_dim
            sizes[idx] = ":"
        return f"[{', '.join(sizes)}]"

    def dense_size_str(self):
        sizes = []
        for tree in self.range_trees:
            if self.no_x_dim and tree.prefix == "x":
                continue
            if tree.prefix != "r" or self.inside_reduction:
                sizes.append(f"{tree.prefix.upper()}BLOCK")
            elif tree.prefix == "r" and tree.numel != 1:
                sizes.append("1")
        return f"[{', '.join(sizes)}]"

    def call_kernel(self, name: str):
        wrapper = V.graph.wrapper_code
        _, call_args, _ = self.args.python_argdefs()
        # dynamo wraps unspec variable as 0d CPU tensor, need convert to scalar
        for i in range(len(call_args)):
            if V.graph.is_unspec_arg(call_args[i]):
                call_args[i] = call_args[i] + ".item()"
        grid = []
        # TODO(jansel): if there are constants, we shouldn't bother passing them as args
        for tree in self.range_trees:
            if isinstance(tree.numel, (sympy.Integer, sympy.Symbol)):
                expr = tree.numel
            else:
                expr = wrapper.generate_numel_expr(name, tree)

            if tree.prefix != "r" or self.inside_reduction:
                call_args.append(expr)
            if tree.prefix != "r":
                grid.append(expr)

        wrapper.generate_kernel_call(
            name,
            call_args,
            grid,
            V.graph.scheduler.current_device.index,
        )

    def warn_mix_layout(self, kernel_name):
        """
        Print message if the kernel have mixed layout inputs.
        Only care about 4D tensor for now.
        """
        if (
            len(self.args.input_buffers) == 1
            and len(self.args.output_buffers) == 1
            and len(self.args.inplace_buffers) == 0
        ):
            # even if input buffer and output buffer have different layout,
            # this can be a layout conversion kernel. No need to warn for
            # the mix layouts.
            return

        argdefs, call_args, signature = self.args.python_argdefs()
        uniform_stride_order = None
        for arg_name in call_args:
            buf = V.graph.get_buffer(arg_name)
            if buf and len(buf.layout.size) == 4:
                # ignore the tensor if only 1 dimention is non-zero
                if len([x for x in buf.layout.size if x == 1]) == 3:
                    continue
                stride_order = ir.get_stride_order(buf.layout.stride)
                if uniform_stride_order is None:
                    uniform_stride_order = stride_order
                elif uniform_stride_order != stride_order:
                    msg = yellow_text(
                        f"Expected stride order {uniform_stride_order}, but found stride order"
                        + f" {stride_order} for kernel {kernel_name}"
                    )
                    log.warning(msg)

                    stride_order_list = [
                        ir.get_stride_order(V.graph.get_buffer(name).layout.stride)
                        if V.graph.get_buffer(name)
                        else None
                        for name in call_args
                    ]
                    size_list = [
                        V.graph.get_buffer(name).layout.size
                        if V.graph.get_buffer(name)
                        else None
                        for name in call_args
                    ]
                    source_list = [
                        "GraphInput"
                        if name in V.graph.graph_inputs
                        else "IntermediateBuffer"
                        if name in V.graph.name_to_buffer
                        else None
                        for name in call_args
                    ]

                    msg = yellow_text(
                        f"  param names {argdefs}\n  buf names {call_args}\n  strides {stride_order_list}"
                        + f"\n  sizes {size_list}\n  sources {source_list}\n"
                    )
                    log.warning(msg)
                    return
        msg = green_text(
            f"All the inputs for the triton kernel {kernel_name} have uniform layout"
        )
        log.warning(msg)

    def create_cse_var(self, *args, **kwargs):
        return TritonCSEVariable(*args, **kwargs)


class TritonScheduling(BaseScheduling):
    def __init__(self, scheduler):
        self.scheduler = scheduler

    def group_fn(self, sizes):
        return tuple(V.graph.sizevars.simplify(sympy_product(s)) for s in sizes)

    def can_fuse(self, node1, node2):
        """
        Hook called by Scheduler to determine if the Triton backend
        can fuse node1 and node2.  These nodes might already be
        FusedSchedulerNodes.
        """
        if isinstance(node1, scheduler.ForeachKernelSchedulerNode):
            return node1.can_fuse(node2)

        if isinstance(node1, scheduler.ForeachKernelSchedulerNode) or isinstance(
            node2, scheduler.ForeachKernelSchedulerNode
        ):
            return False

        _, (numel1, rnumel1) = node1.group
        _, (numel2, rnumel2) = node2.group

        if node1.is_reduction() and node2.is_reduction():
            return numel1 == numel2 and rnumel1 == rnumel2

        if not node1.is_reduction() and not node2.is_reduction():
            if not (numel1 == numel2 and rnumel1 == rnumel2):
                return False

            if node1.is_template():
                return True  # skip checks for compatible tiling

            # check for a bad combined tiling
            tiling1 = self.select_tiling(node1.get_nodes(), numel1, rnumel1)
            tiling2 = self.select_tiling(node2.get_nodes(), numel1, rnumel1)
            tiling3 = self.select_tiling(
                node1.get_nodes() + node2.get_nodes(), numel1, rnumel1
            )
            if config.triton.tiling_prevents_pointwise_fusion:
                if len(tiling1) > 2:
                    if len(tiling2) > 2:
                        return tiling1 == tiling2 == tiling3
                    else:
                        return tiling1 == tiling3
                elif len(tiling2) > 2:
                    return tiling2 == tiling3

            return True

        if not node1.is_reduction() and node2.is_reduction():
            assert rnumel1 == 1 and rnumel2 != 1
            if numel1 == numel2 * rnumel2:
                if not all(
                    TritonKernel.is_compatible((numel2, rnumel2), n.get_ranges())
                    for n in node1.get_nodes()
                ):
                    return False
                if (
                    config.triton.tiling_prevents_reduction_fusion
                    and not node1.is_template()
                ):
                    return self.select_tiling(node1.get_nodes(), numel1) in (
                        (numel1, 1),
                        (numel2, rnumel2, 1),
                    )
                return True

            return numel1 == numel2

        assert node1.is_reduction() and not node2.is_reduction()
        # swap args to hit the case above
        return self.can_fuse_horizontal(node2, node1)

    can_fuse_vertical = can_fuse
    can_fuse_horizontal = can_fuse

    def generate_node_schedule(self, nodes, numel, rnumel):
        node_schedule = []
        current_loop_writes = set()
        is_current_reductions = set()
        done = set()

        def fits_in_main_body(n):
            _, (node_numel, node_rnumel) = n.group
            return (node_numel == numel and node_rnumel == rnumel) or (
                node_numel == numel * rnumel and node_rnumel == 1
            )

        def fits_outside_reduction(n):
            _, (node_numel, node_rnumel) = n.group
            return node_numel == numel and node_rnumel == 1 and rnumel != 1

        @contextlib.contextmanager
        def end_current_reduction_loop():
            if current_loop_writes:
                # flush out any other runnable nodes to reduce number of loops
                for other_node in nodes[index + 1 :]:
                    if (
                        node not in done
                        and fits_in_main_body(other_node)
                        and not (
                            current_loop_writes & other_node.recursive_predecessors
                        )
                    ):
                        done.add(node)
                        current_loop_writes.add(node.get_name())
                        is_current_reductions.add(node.is_reduction())
                        node_schedule.append(node)

            if node_schedule and node_schedule[-1] is EnableReduction:
                node_schedule.pop()
            else:
                node_schedule.append(DisableReduction)
            yield
            node_schedule.append(EnableReduction)
            current_loop_writes.clear()
            is_current_reductions.clear()

        for index, node in enumerate(nodes):
            if node in done:
                continue
            done.add(node)

            def requires_closing_previous_reduction(node, node_schedule):
                if rnumel == 1:
                    return False
                if not current_loop_writes & node.recursive_predecessors:
                    return False
                assert node_schedule and not isinstance(
                    node_schedule[-1], (EnableReduction, DisableReduction)
                )
                return True in is_current_reductions

            if fits_in_main_body(node):
                if requires_closing_previous_reduction(node, node_schedule):
                    with end_current_reduction_loop():
                        pass  # need to start a new reduction loop
                current_loop_writes.add(node.get_name())
                is_current_reductions.add(node.is_reduction())
                node_schedule.append(node)
            elif fits_outside_reduction(node):
                with end_current_reduction_loop():
                    node_schedule.append(node)
            else:
                raise NotImplementedError(
                    f"unexpected group: ({numel}, {rnumel}) != {node.group[1]}"
                )

        return node_schedule

    def codegen_nodes(self, nodes):
        """
        Given a set of pre-fused nodes, generate a Triton kernel.
        """
        _, (numel, rnumel) = max(nodes, key=lambda x: int(x.is_reduction())).group

        node_schedule = self.generate_node_schedule(nodes, numel, rnumel)

        if schedule_log.isEnabledFor(logging.DEBUG):
            schedule_log.debug("Schedule:\n %s", node_schedule)

        return self.codegen_node_schedule(node_schedule, numel, rnumel)

    @staticmethod
    def reduction_hint(node):
        assert node.is_reduction()
        if all(
            dep.is_contiguous()
            for dep in itertools.chain(node.read_writes.reads, node.read_writes.writes)
        ):
            return ReductionHint.INNER
        else:
            return node.node.data.reduction_hint

    @staticmethod
    def can_use_32bit_indexing(numel: sympy.Expr, buffers: Iterable[ir.Buffer]) -> bool:
        int_max = torch.iinfo(torch.int32).max
        size_hint = V.graph.sizevars.size_hint
        if size_hint(numel) > int_max:
            return False

        buf_sizes = [buf.get_layout().storage_size() for buf in buffers]
        if any(size_hint(size) > int_max for size in buf_sizes):
            return False

        # Only install guards for 32-bit indexing as there is no correctness
        # issue with using 64-bit for everything
        V.graph.sizevars.guard_leq(numel, int_max)
        for size in buf_sizes:
            V.graph.sizevars.guard_leq(size, int_max)
        return True

    @staticmethod
    def select_index_dtype(node_schedule, numel, reduction_numel):
        # Gather all used buffer names
        buffer_names = set()
        for node in node_schedule:
            if not isinstance(node, scheduler.BaseSchedulerNode):
                continue

            buffer_names.update(node.get_names())
            buffer_names.update(node.used_buffer_names())

        # Get buffers objects
        def _get_buffer(name: str) -> ir.Buffer:
            if name in V.graph.name_to_buffer:
                return V.graph.name_to_buffer[name]
            elif name in V.graph.graph_inputs:
                return V.graph.graph_inputs[name]
            elif name in V.graph.constants:
                data = V.graph.constants[name]
                return ir.ConstantBuffer(
                    name,
                    ir.FixedLayout(
                        data.device, data.dtype, *V.graph.static_sizes_strides(data)
                    ),
                )
            raise RuntimeError(f"Failed to find buffer matching name {name}")

        buffers = [_get_buffer(name) for name in buffer_names]

        # In theory we can separately check xnumel and rnumel are <= int_max
        # but some indexers do use the full linear index so we need to be
        # conservative here.
        total_numel = numel * reduction_numel

        if TritonScheduling.can_use_32bit_indexing(total_numel, buffers):
            return "tl.int32"
        return "tl.int64"

    def get_kernel_args(self, node_schedule, numel, reduction_numel):
        tiled_groups = self.select_tiling(node_schedule, numel, reduction_numel)
        reductions = list(
            filter(
                lambda n: n not in (EnableReduction, DisableReduction)
                and n.is_reduction(),
                node_schedule,
            )
        )
        if len(reductions) > 0:
            hints = [self.reduction_hint(n) for n in reductions]
            if hints.count(hints[0]) == len(hints):
                reduction_hint_val = hints[0]
            else:
                reduction_hint_val = ReductionHint.DEFAULT
        else:
            reduction_hint_val = ReductionHint.DEFAULT

        mutations = set()
        for node in node_schedule:
            if hasattr(node, "get_mutations"):
                mutations.update(node.get_mutations())

        index_dtype = self.select_index_dtype(node_schedule, numel, reduction_numel)

        return tiled_groups, reduction_hint_val, mutations, index_dtype

    def codegen_comment(self, node_schedule):
        wrapper = V.graph.wrapper_code
        origins, detailed_origins = get_kernel_metadata(node_schedule, wrapper)
        if origins:
            wrapper.writeline(origins)

    def codegen_node_schedule(self, node_schedule, numel, reduction_numel):
        tiled_groups, reduction_hint_val, mutations, index_dtype = self.get_kernel_args(
            node_schedule, numel, reduction_numel
        )

        kernel = TritonKernel(
            *tiled_groups,
            reduction_hint=reduction_hint_val,
            mutations=mutations,
            index_dtype=index_dtype,
        )

        self.codegen_node_schedule_with_kernel(node_schedule, kernel)

        src_code = kernel.codegen_kernel()
        kernel_name = self.define_kernel(src_code, node_schedule)
        self.codegen_comment(node_schedule)
        kernel.call_kernel(kernel_name)

        if config.warn_mix_layout:
            kernel.warn_mix_layout(kernel_name)

        if (
            V.graph.wrapper_code.supports_intermediate_hooks
            and config.generate_intermediate_hooks
        ):
            # Not every node in the schedule will actually be live on output;
            # we can't check dead buffers.
            live_outs = kernel.args.live_output_buffers()
            for node in node_schedule:
                if not isinstance(node, scheduler.BaseSchedulerNode):
                    continue
                name = node.get_name()
                if name not in live_outs:
                    continue
                origin_node = node.node.get_origin_node()
                if origin_node is not None:
                    counters["inductor"]["intermediate_hooks"] += 1
                    V.graph.wrapper_code.writeline(
                        f"run_intermediate_hooks({origin_node.name!r}, {name})"
                    )

        self.scheduler.free_buffers()

    def codegen_node_schedule_with_kernel(self, node_schedule, kernel):
        def current_reduction_nodes(nodes):
            return itertools.takewhile(lambda n: n is not DisableReduction, nodes)

        with kernel:
            stack = contextlib.ExitStack()
            kernel.set_last_usage(current_reduction_nodes(node_schedule))
            for node in node_schedule:
                if node not in (EnableReduction, DisableReduction):
                    node.mark_run()
            for i, node in enumerate(node_schedule):
                if node is DisableReduction:
                    stack.enter_context(kernel.disable_reduction())
                elif node is EnableReduction:
                    stack.close()
                    kernel.set_last_usage(current_reduction_nodes(node_schedule[i:]))
                else:
                    # TODO - use split ranges ?
                    indexing_dtype_strength_reduction(node._body)
                    index_vars = kernel.split_and_set_ranges(node.get_ranges())
                    node.codegen(index_vars)

    def define_kernel(self, src_code, node_schedule):
        wrapper = V.graph.wrapper_code
        if src_code in wrapper.src_to_kernel:
            kernel_name = wrapper.src_to_kernel[src_code]
        else:
            fused_name = (
                get_fused_kernel_name(node_schedule, config.triton.descriptive_names)
                if config.triton.descriptive_names
                else ""
            )
            kernel_category = get_kernel_category_by_source_code(src_code)[:3]
            kernel_name = "_".join(
                ["triton", kernel_category, fused_name, wrapper.next_kernel_suffix()]
            )
            # use the original src_code as the key
            wrapper.src_to_kernel[src_code] = kernel_name
            subs_name = kernel_name if config.triton.unique_kernel_names else "triton_"
            src_code = src_code.replace("KERNEL_NAME", subs_name)

            # TODO(voz): Ostensibly, we should not need this. But there are cases where C++ codegen does
            # not use BracesBuffer, so we have no good indicator of a C++ buffer atm.
            src_code = src_code.replace("#pragma CMT", "#")

            basename, _, kernel_path = get_path(code_hash(src_code), "py")

            compile_wrapper = IndentedBuffer()
            compile_wrapper.writeline(f"async_compile.triton({subs_name!r}, '''")
            compile_wrapper.splice(src_code, strip=True)
            compile_wrapper.writeline("''')")

            metadata_comment = f"# kernel path: {kernel_path}"
            origins, detailed_origins = get_kernel_metadata(node_schedule, wrapper)
            metadata_comment += "\n" + origins + "\n" + detailed_origins
            wrapper.define_kernel(
                kernel_name, compile_wrapper.getvalue(), metadata_comment
            )
        return kernel_name

    def codegen_template(self, template_node, epilogue_nodes):
        """
        Codegen a triton template
        """
        _, (numel, rnumel) = template_node.group
        assert rnumel == 1
        kernel, render = template_node.node.make_kernel_render(template_node.node)
        with kernel:
            for node in [template_node, *epilogue_nodes]:
                node.mark_run()
            render()  # warmup run to get the args right
            for node in epilogue_nodes:
                node.codegen(kernel.split_and_set_ranges(node.get_ranges()))

        src_code = render()
        node_schedule = [template_node, *epilogue_nodes]
        kernel_name = self.define_kernel(src_code, node_schedule)
        self.codegen_comment(node_schedule)
        kernel.call_kernel(kernel_name)
        self.scheduler.free_buffers()

    def codegen_sync(self):
        V.graph.wrapper_code.writeline("torch.cuda.synchronize()")

    def codegen_foreach(self, foreach_node):
        from .triton_foreach import ForeachKernel

        for node_group in ForeachKernel.horizontal_partition(
            foreach_node.get_subkernel_nodes()
        ):
            fused_node_lists = [node.get_nodes() for node in node_group]
            kernel = ForeachKernel()

            for nodes in fused_node_lists:
                _, (numel, rnumel) = max(
                    nodes, key=lambda x: int(x.is_reduction())
                ).group
                node_schedule = self.generate_node_schedule(nodes, numel, rnumel)
                (
                    tiled_groups,
                    reduction_hint_val,
                    mutations,
                    index_dtype,
                ) = self.get_kernel_args(node_schedule, numel, rnumel)
                self.codegen_node_schedule_with_kernel(
                    node_schedule,
                    kernel.create_sub_kernel(
                        *tiled_groups,
                        reduction_hint=reduction_hint_val,
                        mutations=mutations,
                        index_dtype=index_dtype,
                    ),
                )

            src_code = kernel.codegen_kernel()
            kernel_name = self.define_kernel(src_code, [foreach_node])
            self.codegen_comment([foreach_node])
            kernel.call_kernel(V.graph.wrapper_code, kernel_name)

        self.scheduler.free_buffers()

    @staticmethod
    @functools.lru_cache(32)
    def candidate_tilings(node):
        ranges, reduction_ranges = node.get_ranges()
        if len(ranges) <= 1:
            return ()

        rw = node.pointwise_read_writes()
        assert len(rw.range_vars) == len(ranges)

        # isinstance(dep, MemoryDep): this filters out StarDeps. StarDeps refer to reads
        # that need to access the entire tensor; they don't contribute read indexing
        # information (and practically, they don't have dep.index so they can't be used
        # for stride_hints below
        dep_sources = [rw.reads, rw.writes]
        assert all(
            isinstance(dep, (MemoryDep, StarDep))
            for dep in itertools.chain(*dep_sources)
        )
        deps = [
            dep
            for dep in itertools.chain(*dep_sources)
            if dep.name not in V.graph.removed_buffers and isinstance(dep, MemoryDep)
        ]
        write_names = {dep.name for dep in rw.writes}

        tilings = []

        for dep in deps:
            strides = V.graph.sizevars.stride_hints(dep.index, rw.range_vars)
            assert len(strides) == len(ranges)
            try:
                split = strides.index(1) + 1
                if split == len(ranges):
                    continue
                if all(s == 0 for s in strides[split:]):
                    # if this is a broadcasted tensor and all dimensions after split are broadcast,
                    # this is not a real split
                    continue

            except ValueError:
                continue
            tiled_groups = (
                V.graph.sizevars.simplify(sympy_product(ranges[:split])),
                V.graph.sizevars.simplify(sympy_product(ranges[split:])),
            )
            # score by number of elements
            score = V.graph.sizevars.size_hint(
                sympy_product(
                    size for size, stride in zip(ranges, strides) if stride != 0
                )
            )
            if dep.name in write_names:
                # ngimel said contiguous writes is more important than reads
                score *= 2
            if CandidateTiling.is_good_size(tiled_groups[0]):
                score *= 2
            if CandidateTiling.is_good_size(tiled_groups[1]):
                score *= 2

            if (
                V.graph.sizevars.size_hint(
                    score - sympy_product(itertools.chain(ranges, reduction_ranges))
                )
                >= 0
            ):
                tilings.append(CandidateTiling(tiled_groups, score, dep.name))
        return tilings

    @classmethod
    def select_tiling(cls, node_schedule, numel, reduction_numel=sympy.Integer(1)):
        """
        Heuristics to decide how to tile kernels.
        Currently, we tile based on stride-1 dimensions.

        Returns:
            `(tile1, tile2, reduction_numel)` s.t. `tile1 * tile2 == numel`

        """
        if reduction_numel != 1 or config.triton.max_tiles <= 1:
            # TODO(jansel): should we tile reductions?
            # do perf hint here if stride-1 dim is not being reduced
            if perf_hint_log.level <= logging.WARNING:
                for node in EnableReduction.filter(node_schedule):
                    if len(cls.candidate_tilings(node)) > 0:
                        perf_hint_log.info("reduction over non-contiguous dims")
                        break
            return (numel, reduction_numel)

        seen_names = set()
        candidate_tiles = collections.Counter()
        for node in EnableReduction.filter(node_schedule):
            for tiling in cls.candidate_tilings(node):
                if tiling.name in seen_names:
                    continue
                seen_names.add(tiling.name)
                candidate_tiles[tiling.tiling] += tiling.score

        ranked_tilings = [tiling for tiling, score in candidate_tiles.most_common()]

        if config.triton.max_tiles >= 3:
            # Consider adding a third dimension of tiling, but only
            # when a1 is a multiple of b1; otherwise, you have a lot
            # of stragglers which is annoying to generate code for.
            #
            # NB: More than three max tiles is not enabled by default.

            # Add one 3D tiling choice
            for i in range(1, len(ranked_tilings)):
                a0, a1 = ranked_tilings[0]
                b0, b1 = ranked_tilings[i]
                if V.graph.sizevars.size_hint(a1 - b1) == 0:
                    continue
                if V.graph.sizevars.size_hint(a1 - b1) < 0:
                    # swap so a0 is bigger
                    a0, a1 = ranked_tilings[i]
                    b0, b1 = ranked_tilings[0]
                assert V.graph.sizevars.size_hint(a1 - b1) > 0
                if V.graph.sizevars.statically_known_multiple_of(a1, b1):
                    tiling = (a0, FloorDiv(a1, b1), b1)
                    ranked_tilings = [tiling] + ranked_tilings
                    break  # only 1 choice for now

        if len(ranked_tilings) > 1:
            perf_hint_log.info("possibly bad tiling: %s", ranked_tilings)

        for tiled_groups in ranked_tilings:
            new_groups = (*tiled_groups, reduction_numel)
            if all(
                TritonKernel.is_compatible(new_groups, node.get_ranges())
                for node in node_schedule
                if isinstance(node, scheduler.SchedulerNode)
            ):
                return new_groups

        return (numel, reduction_numel)

    def flush(self):
        pass


@dataclasses.dataclass
class CandidateTiling:
    tiling: List[sympy.Expr]
    score: int  # higher is better
    name: str = None

    @staticmethod
    def is_good_size(s):
        """Somewhat arbitrary heuristic used to boost scores for some sizes"""
        s = V.graph.sizevars.size_hint(s)
        return s >= 32 and (s % 32 == 0)


class DisableReduction:
    """
    Marker to invoke `kernel.disable_reduction()`.  This closes a
    reduction loop and allows for pointwise ops to occur on the output
    of a reduction.
    """


class EnableReduction:
    """
    Marker to end a DisableReduction block.
    """

    @staticmethod
    def filter(node_schedule):
        """
        Get the nodes from node_schedule skipping those in a
        DisableReduction block.
        """
        disabled = False
        for node in node_schedule:
            if node in (EnableReduction, DisableReduction):
                # Don't tile stuff outside the main reduction loop
                disabled = node is DisableReduction
            elif disabled:
                pass
            else:
                yield node


class CantSplit(Exception):
    pass<|MERGE_RESOLUTION|>--- conflicted
+++ resolved
@@ -37,11 +37,7 @@
     yellow_text,
 )
 from ..virtualized import ops, V
-<<<<<<< HEAD
-=======
 from ..wrapper_benchmark import get_kernel_category_by_source_code
-
->>>>>>> 57fed711
 from .common import (
     CSEVariable,
     DeferredLine,
