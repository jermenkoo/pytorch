--- conflicted
+++ resolved
@@ -228,6 +228,7 @@
     @staticmethod
     def index_expr(expr, dtype):
         index_str, mask_vars, mask, expand_str = V.kernel.indexing(expr)
+        # This is called from CSEProxy.__getattr__,  so we'll set the bounds there
         var = V.kernel.cse.generate(V.kernel.compute, index_str)
         var.mask_vars = mask_vars
         return var
@@ -1153,8 +1154,8 @@
                 # It'd be less # error-prone to use and/or/not, which is suported by triton
                 size, size_str = self.size_map[(self.var, self.mask)]
 
-                assert_min = var.bounds.lower < 0
-                assert_max = var.bounds.upper > size
+                assert_min = (var.bounds.lower < 0) == sympy.true
+                assert_max = (var.bounds.upper > size) == sympy.true
 
                 # FooBar interview question
                 if not (assert_min or assert_max):
@@ -1202,33 +1203,28 @@
 
             # tl.device_assert doesn't work for constexpr values, and we can't
             # tell from here if a var is constexpr or not, so promote everything
-            var_str = str(
-                self.cse.generate(
-                    self.compute, f"triton_helpers.promote_to_tensor({var})"
-                )
+            var = self.cse.generate(
+                self.compute,
+                f"triton_helpers.promote_to_tensor({var})",
+                bounds=var.bounds,
             )
 
             # An assertion line may have been written already, if so just
             # update the max size.
-            map_key = (var_str, mask)
+            map_key = (var, mask)
             existing_size, _ = self.indirect_max_sizes.get(map_key, (None, None))
             if existing_size is not None:
                 size = sympy.Min(size, existing_size)
             else:
                 line = 'tl.device_assert({cond}, "index out of bounds: {cond_print}")'
                 self.compute.writeline(
-                    IndirectAssertLine(line, var_str, mask, self.indirect_max_sizes)
-                )
-
-<<<<<<< HEAD
+                    IndirectAssertLine(line, var, mask, self.indirect_max_sizes)
+                )
+
             self.indirect_max_sizes[map_key] = (
                 size,
                 texpr(self.rename_indexing(self.codegen_indexing(size))),
             )
-=======
-            self.indirect_max_sizes_expr[map_key] = size
-            self.indirect_max_sizes_printed[map_key] = self.index_to_str(size)
->>>>>>> 8d7f035f
 
         return sympy_symbol(str(var))
 
