import logging
import operator
import os
import re
import sys
import time
from typing import Dict, List, Optional, Set

import sympy

import torch
import torch._logging
import torch.fx
from torch._decomp import get_decompositions
from torch._dynamo.utils import dynamo_timed
from torch.fx.experimental.symbolic_shapes import (
    magic_methods,
    method_to_operator,
    ShapeEnv,
    SymTypes,
)
from torch.utils._mode_utils import no_dispatch

from .._dynamo import config as dynamo_config

from . import config, ir
from .codegen.wrapper import CppAotWrapperCodeGen, CppWrapperCodeGen, WrapperCodeGen
from .exc import (
    LoweringException,
    MissingOperatorWithDecomp,
    MissingOperatorWithoutDecomp,
)
from .ir import Constant, FixedLayout, InputBuffer, Pointwise, Reduction, TensorBox
from .lowering import (
    FALLBACK_ALLOW_LIST,
    layout_constraints,
    lowerings,
    make_fallback,
    needs_realized_inputs,
)
from .sizevars import SizeVarAllocator
from .utils import (
    convert_shape_to_inductor,
    gather_origins,
    get_dtype_size,
    sympy_product,
)
from .virtualized import V

log = logging.getLogger(__name__)
output_code_log = torch._logging.getArtifactLogger(__name__, "output_code")


def supported_dtype_of_cpp_wrapper(dtype):
    supported_dtype = {
        torch.float32,
        torch.float64,
        torch.int64,
        torch.int32,
        torch.int16,
        torch.int8,
        torch.uint8,
        torch.bool,
        torch.bfloat16,
        # torch.float16, # TODO: implement this
    }
    return dtype in supported_dtype


def is_magic_method(op):
    magic_ops = {method_to_operator(m) for m in magic_methods}
    return op in magic_ops


class GraphLowering(torch.fx.Interpreter):
    def symbolic_sizes_strides(self, ex: torch.Tensor):
        """
        Support dynamic shapes and dynamic strides by assigning variables
        to each dimension.  We duck-shape tensors, so if two tensors
        have the same size they get assigned the same symbolic variable.
        """
        if self.reuse_shape_env:
            return convert_shape_to_inductor(ex.size()), convert_shape_to_inductor(
                ex.stride()
            )
        else:
            from torch._dynamo.source import ConstantSource

            # TODO: this should not be needed once #93059 lands
            # https://github.com/pytorch/pytorch/pull/94031#discussion_r1096044816
            # TODO: make a dedicated UnknownSource for this?
            source = ConstantSource(
                f"__unknown_tensor_{len(self._shape_env.var_to_val)}"
            )
            (
                size,
                stride,
                _,
            ) = self._shape_env.create_symbolic_sizes_strides_storage_offset(ex, source)

        size = [i.node.expr if isinstance(i, torch.SymInt) else i for i in size]
        stride = [i.node.expr if isinstance(i, torch.SymInt) else i for i in stride]
        return size, stride

    def static_sizes_strides(self, ex: torch.Tensor):
        """
        Primarily used to weights
        """
        size = [sympy.Integer(i) for i in ex.size()]
        stride = [sympy.Integer(i) for i in ex.stride()]
        return size, stride

    def __init__(
        self,
        gm: torch.fx.GraphModule,
        shape_env=None,
        num_static_inputs=None,
        graph_id=None,
        aot_mode=False,
    ):
        super().__init__(gm)
        self.extra_traceback = False  # we do our own error wrapping
        if shape_env is None:
            shape_env = ShapeEnv()
            self.reuse_shape_env = False
        else:
            self._shape_env = shape_env
            self.reuse_shape_env = True
        self._shape_env = shape_env
        self.sizevars = SizeVarAllocator(shape_env)
        self.graph_inputs: Dict[str, TensorBox] = {}
        self.graph_inputs_original: Dict[str, InputBuffer] = {}
        self.graph_outputs: Optional[List[ir.IRNode]] = None
        self.device_types: Set[str] = set()
        self.device_idxs: Set[int] = set()
        self.buffers: List[ir.ComputedBuffer] = []
        self.constants: Dict[str, torch.Tensor] = {}
        self.removed_buffers: Set[str] = set()
        self.inplaced_to_remove: Set[str] = set()
        self.wrapper_code = None
        self.num_static_inputs = num_static_inputs
        self.mutated_inputs: Set[str] = set()
        self.unaligned_buffers: Set[str] = set()
        self.randomness_offset = sympy.Integer(0)
        self.randomness_seeds: List[str] = []
        self.name_to_buffer: Dict[str, ir.ComputedBuffer] = {}
        self.creation_time = time.time()
        self.name = "GraphLowering"
        self._can_use_cpp_wrapper = config.cpp_wrapper
        self.aot_mode = aot_mode
        self.graph_id = graph_id
        self.scheduler = None
        self._warned_fallback = {"aten.convolution_backward"}

    def warn_fallback(self, name):
        if name not in self._warned_fallback:
            self._warned_fallback.add(name)
            log.info(f"Using FallbackKernel: {name}")

    def add_device_idx(self, idx: Optional[int]):
        if idx is not None:
            self.device_idxs.add(idx)

    @property
    def fake_mode(self):
        return V.fake_mode

    def get_buffer(self, buffer_name: str):
        if buffer_name in self.name_to_buffer:
            return self.name_to_buffer[buffer_name]
        if buffer_name in self.graph_inputs:
            return self.graph_inputs[buffer_name]
        return None

    def get_dtype(self, buffer_name: str):
        if buffer_name in self.constants:
            return self.constants[buffer_name].dtype
        if buffer_name in self.name_to_buffer:
            return self.name_to_buffer[buffer_name].get_dtype()
        if buffer_name in self.graph_inputs:
            return self.graph_inputs[buffer_name].get_dtype()
        m = re.match(r"as_strided\(([a-zA-Z0-9_]+),", buffer_name)
        if m:
            return self.get_dtype(m.group(1))
        raise KeyError(f"could not find {buffer_name}")

    def random_seed_buffer(self, device: torch.device):
        """
        Return a device-unique 1-element tensor storing our RNG seed.
        This will get initialized at the start of each graph in
        `wrapper.py`.

        Note this is only used by cuda backends.  The CPU backend handles
        RNG seeds as a sizevar.
        """
        name = f"seed_{device.type}_{device.index}"
        if name not in self.constants:
            self.constants[name] = torch.zeros((), device=device, dtype=torch.int64)
            self.randomness_seeds.append(name)

        return ir.RandSeedBuffer(
            name=name,
            layout=ir.FixedLayout(
                device=device,
                dtype=torch.int64,
                size=[],
                stride=[],
            ),
        )

    def increment_randomness_offset(self, numel):
        """
        A global counter of how many random numbers we have handed out so far.
        """
        offset = self.randomness_offset
        self.randomness_offset = offset + numel
        return offset

    @dynamo_timed
    def run(self, *args):
        return super().run(*args)

    def disable_cpp_wrapper(self, cond):
        self._can_use_cpp_wrapper = False
        log.debug("Set _can_use_cpp_wrapper to False due to %s", cond)

    def check_buffer_for_cpp_wrapper(self, buffer: ir.ComputedBuffer):
        if isinstance(buffer, ir.ExternKernel):
<<<<<<< HEAD
            # TODO: fix me
            # if not getattr(buffer, "cpp_kernel", False):
            if not isinstance(
                buffer,
                (
                    # ir.MatrixMultiply,
                    # ir.BatchMatrixMultiply,
                    # ir.MatrixMultiplyAdd,
                    ir.MKLPackedLinear,
                    ir.ConvolutionUnary,
                    ir.ConvolutionBinary,
                    ir.ConvolutionBinaryInplace,
                ),
            ):
=======
            if not getattr(buffer, "cpp_kernel", False):
>>>>>>> 0ef9edfa
                self.disable_cpp_wrapper("ExternKernel")

    def register_buffer(self, buffer: ir.ComputedBuffer):
        if config.cpp_wrapper:
            self.check_buffer_for_cpp_wrapper(buffer)

        name = f"buf{len(self.buffers)}"
        self.buffers.append(buffer)
        self.name_to_buffer[name] = buffer
        return name

    def realize_users_of(self, name: str):
        """
        When a buffer is mutated we need to make sure all the reads to
        the old version are realized before the mutation happens.
        """
        assert isinstance(name, str)

        def visit(value):
            if isinstance(value, (list, tuple)):
                return [visit(x) for x in value]
            if isinstance(value, ir.IRNode):
                if value.is_user_of(name):
                    value.realize()
            return value

        for key, value in self.env.items():
            try:
                visit(value)
            except Exception:
                log.warning("error in realize_users_of", exc_info=True)

    def add_tensor_constant(self, data):
        def allocate():
            for name, value in self.constants.items():
                if (
                    data.size() == value.size()
                    and data.stride() == value.stride()
                    and data.dtype == value.dtype
                    and data.device == value.device
                    and torch.eq(data, value).all()
                ):
                    return name
            name = f"constant{len(self.constants)}"
            self.constants[name] = data
            return name

        return TensorBox.create(
            ir.ConstantBuffer(
                allocate(),
                FixedLayout(data.device, data.dtype, *self.static_sizes_strides(data)),
            )
        )

    def constant_name(self, name: str, device_override: torch.device):
        """
        We AOT copy constants to the devices they are needed on.
        If device_override doesn't match the constant's device, then
        copy it and return a different name.
        """
        if self.constants[name].device == device_override or device_override is None:
            return name
        alt_name = f"{name}_{device_override.type}{device_override.index or 0}"
        if alt_name not in self.constants:
            self.constants[alt_name] = self.constants[name].to(device_override)
        return alt_name

    def placeholder(self, target: str, args, kwargs):
        example = super().placeholder(target, args, kwargs)
        if isinstance(example, SymTypes):
            expr = example.node.expr
            self.graph_inputs[target] = expr
            return expr
        # todo(chilli): We can remove the last check once we turn buffers into
        # static shape tensors. That's a hack to workaround Inductor believing
        # the buffer should be static but us passing in a fake tensor with
        # symbolic shapes.
        if (
            config.static_weight_shapes
            and (
                len(self.graph_inputs) < self.num_static_inputs
                or not dynamo_config.dynamic_shapes
            )
            and not example._has_symbolic_sizes_strides
        ):
            # the first N inputs are weights
            sizes, strides = self.static_sizes_strides(example)
        else:
            sizes, strides = self.symbolic_sizes_strides(example)
        # TODO(jansel): handle input aliasing
        tensor = TensorBox.create(
            InputBuffer(
                target,
                FixedLayout(example.device, example.dtype, sizes, strides),
            )
        )
        self.graph_inputs[target] = tensor
        self.graph_inputs_original[target] = tensor.data.data
        self.device_types.add(example.device.type)
        self.add_device_idx(example.device.index)
        return tensor

    def call_function(self, target, args, kwargs):
        if target is operator.getitem and isinstance(args[0], (list, tuple)):
            return super().call_function(target, args, kwargs)

        if hasattr(target, "_inductor_lowering_function"):
            # passthrough lowerings from .pattern_matcher
            return target(*args, **kwargs)

        if target not in lowerings:
            base_name = target.name().split(".")[0]
            if base_name in FALLBACK_ALLOW_LIST:
                make_fallback(target)
            elif config.implicit_fallbacks:
                error = (
                    MissingOperatorWithDecomp
                    if get_decompositions([target])
                    else MissingOperatorWithoutDecomp
                )
                log.info(
                    "Creating implicit fallback for:\n%s",
                    error.operator_str(target, args, kwargs),
                )
                make_fallback(target)
            elif get_decompositions([target]):
                # There isn't a good way to dynamically patch this in
                # since AOT Autograd already ran.  The error message tells
                # the user how to fix it.
                raise MissingOperatorWithDecomp(target, args, kwargs)
            else:
                raise MissingOperatorWithoutDecomp(target, args, kwargs)

        try:
            out = lowerings[target](*args, **kwargs)
            return out
        except Exception as e:
            raise LoweringException(e, target, args, kwargs).with_traceback(
                e.__traceback__
            ) from None

    def get_attr(self, target, args, kwargs):
        # this is a constant
        value = getattr(self.module, target)
        with no_dispatch():
            if value.shape == ():
                return Constant(value.item(), value.dtype, value.device)
            if len(value.shape) == 1 and value.shape[0] <= 8:
                # tensor lowering has constant inlining logic
                from .lowering import tensor

                return tensor(value.tolist(), dtype=value.dtype, device=value.device)

        return self.add_tensor_constant(value)

    def call_module(self, target, args, kwargs):
        raise AssertionError()

    def call_method(self, target, args, kwargs):
        raise AssertionError()

    def output(self, target, args, kwargs):
        result = super().output(target, args, kwargs)
        assert isinstance(result, (tuple, list)), type(result)
        assert all(
            isinstance(
                x,
                (
                    TensorBox,
                    ir.Constant,
                    type(None),
                    ir.ConstantBuffer,
                    sympy.Expr,
                    int,
                ),
            )
            for x in result
        ), result
        self.graph_outputs = [ir.ExternKernel.realize_input(x) for x in result]
        for name, value in self.graph_inputs.items():
            assert isinstance(value, (TensorBox, sympy.Expr))
            if not isinstance(value, TensorBox):
                continue
            value.realize()
            assert isinstance(value, TensorBox)
            value = value.data
            assert isinstance(value, ir.StorageBox)
            value_storage_box = value
            value = value.data
            if not isinstance(value, InputBuffer) or value.get_name() != name:
                # one of our inputs was mutated, need to turn that into a copy
                ir.MutationLayout.realize_into(value, self.graph_inputs_original[name])
                # replace output with mutated input
                try:
                    ind = self.graph_outputs.index(value_storage_box)
                    self.graph_outputs[ind] = self.graph_inputs_original[name]
                except ValueError:
                    pass

        self.finalize()

    def finalize(self):
        for buf in self.buffers:
            buf.decide_layout()

    def run_node(self, n: torch.fx.Node):
        origins = {n}
        if n.op == "call_function":
            args, kwargs = self.fetch_args_kwargs_from_env(n)
            origins |= gather_origins(args, kwargs)
        with ir.IRNode.current_origins(origins):
            if n.op == "call_function" and n.target in layout_constraints:
                args, kwargs = self.fetch_args_kwargs_from_env(n)
                args, kwargs = layout_constraints[n.target](n, *args, **kwargs)
                result = self.call_function(n.target, args, kwargs)
            elif is_magic_method(n.target):
                if isinstance(n.meta["val"], torch.SymInt):
                    result = n.meta["val"].node.expr
                else:
                    result = super().run_node(n)
            else:
                result = super().run_node(n)

            # require the same stride order for dense outputs,
            # 1. user-land view() will not throw because inductor
            # output different strides than eager
            # long term the solution is to make view() always succeed
            # with infallible strides.
            # 2: as_strided ops, we need make sure its input has same size/stride with
            # eager model to align with eager behavior.
            as_strided_ops = [
                torch.ops.aten.as_strided.default,
                torch.ops.aten.as_strided_.default,
                torch.ops.aten.as_strided_scatter.default,
            ]
            if any(
                user.op == "output" or user.target in as_strided_ops for user in n.users
            ) and isinstance(n.meta["val"], torch.Tensor):
                strides = n.meta["val"].stride()
                dense = torch._prims_common.is_non_overlapping_and_dense(n.meta["val"])
                # requiring a stride order for a non-dense output wouldn't
                # recreate the same strides, and would fail with view, defer for now.
                if dense and len(strides):
                    result = ir.ExternKernel.require_stride_order(
                        result, ir.get_stride_order(strides)
                    )

            # Realize if (1) any user need inputs realized, or (2) there is
            # already too many reads and rematerializing can be bad.
            num_users = len(set(n.users))
            if num_users > 1 and isinstance(result, TensorBox):
                for user in n.users:
                    if user.target in needs_realized_inputs:
                        result.realize_hint()
                        # This inclusion is somewhat controversial (from
                        # discussion between Horace, Natalia, and Elias).
                        # Currently, it's not very clear why this is helpful.
                        # The general idea here is that even though a node may
                        # have FlexibleLayout, we still often *treat* it as if
                        # it was contiguous. This appears to sometimes result in
                        # suboptimal behavior.
                        #
                        # When we do a better job selecting layout, we should
                        # revisit this.
                        need_fixed_layout = [
                            torch.ops.aten.convolution.default,
                            torch.ops.aten.convolution_backward.default,
                            torch.ops.aten.mm.default,
                        ]
                        if torch._C.has_mkldnn:
                            need_fixed_layout += [
                                torch.ops.mkldnn._convolution_pointwise.default,
                                torch.ops.mkldnn._convolution_pointwise.binary,
                                torch.ops.mkldnn._convolution_pointwise_.binary,
                                torch.ops.mkldnn._convolution_transpose_pointwise.default,
                                torch.ops.mkldnn._linear_pointwise.default,
                                torch.ops.mkldnn._linear_pointwise.binary,
                            ]
                            if torch._C.has_mkl:
                                need_fixed_layout += [torch.ops.mkl._mkl_linear.default]
                        if user.target in need_fixed_layout:
                            result = ir.ExternKernel.require_stride_order(
                                result, ir.get_stride_order(n.meta["val"].stride())
                            )
                    if user.op == "output":
                        if isinstance(result.data.data, (Pointwise, Reduction)):
                            result.realize()

                # TODO(jansel): introduce a store vs inline choice
                result.mark_reuse(len(n.users))

            # Realize if the IRNode already has accumulated lots of reads
            if isinstance(result, TensorBox) and result.has_exceeded_max_reads():
                # Prevent excessive accumulation in a computed buffer, when
                # there are multiple branches each with small number of memory
                # reads, but they converge to a user.
                result.realize_hint()

        return result

    def check_platform(self):
        if sys.platform != "linux":
            self.disable_cpp_wrapper("platform not linux")

    def check_device_for_cpp_buffer(self):
        if len(self.device_types) == 1:
            device = self.device_types.pop()
            if device == "cpu":
                return
        self.disable_cpp_wrapper("device not CPU")

    def check_input_for_cpp_buffer(self):
        for _, value in self.graph_inputs.items():
            if not supported_dtype_of_cpp_wrapper(value.get_dtype()):
                self.disable_cpp_wrapper("unsupported inputs dtype")

    def check_constant_for_cpp_buffer(self):
        if self.constants:
            self.disable_cpp_wrapper("Constants")

    def check_cpp_wrapper(self):
        self.check_platform()
        self.check_device_for_cpp_buffer()
        self.check_input_for_cpp_buffer()
        self.check_constant_for_cpp_buffer()

    def init_wrapper_code(self):
        if config.cpp_wrapper:
            self.check_cpp_wrapper()
            if self._can_use_cpp_wrapper:
                self.wrapper_code = (
                    CppAotWrapperCodeGen() if self.aot_mode else CppWrapperCodeGen()
                )
                return
            else:
                assert not self.aot_mode, "Model does not support AOT compilation"
        self.wrapper_code = WrapperCodeGen()

    def codegen(self):
        from .scheduler import Scheduler

        self.init_wrapper_code()

        self.scheduler = Scheduler(self.buffers)
        assert self.scheduler is not None  # mypy can't figure this out
        self.scheduler.codegen()
        assert self.wrapper_code is not None
        return self.wrapper_code.generate()

    def count_bytes(self):
        from .scheduler import FusedSchedulerNode, NopKernelSchedulerNode, Scheduler

        scheduler = Scheduler(self.buffers)

        def get_read_write_buffers_sizes(node):
            if isinstance(node, NopKernelSchedulerNode):
                return 0
            reads = {dep.name for dep in node.read_writes.reads}
            writes = {dep.name for dep in node.read_writes.writes}

            def is_materialized(buf):
                buf_uses = {user.node for user in scheduler.name_to_node[buf].users}
                return len(buf_uses - set(node.snodes)) > 0

            if isinstance(node, FusedSchedulerNode):
                removed_buffers = {dep for dep in writes if not is_materialized(dep)}
                writes = writes - removed_buffers
                reads = reads - removed_buffers
            node_bytes = 0
            for buf in reads | writes:
                if buf in self.name_to_buffer:
                    buf = self.name_to_buffer[buf]
                elif buf in self.graph_inputs:
                    buf = self.graph_inputs[buf]
                else:
                    continue

                node_bytes += V.graph.sizevars.size_hint(
                    sympy_product(buf.get_size())
                ) * get_dtype_size(buf.get_dtype())
            return node_bytes

        total_bytes = 0
        node_counts = []
        for node in scheduler.nodes:
            num_bytes = get_read_write_buffers_sizes(node)
            node_counts.append((node, num_bytes // 4))
            total_bytes += num_bytes
        return total_bytes, node_counts

    @dynamo_timed
    def compile_to_module(self):
        from .codecache import PyCodeCache

        code, linemap = self.codegen()
        if config.debug:
            print(code)

        mod = PyCodeCache.load(code, linemap=linemap)
        for name, value in self.constants.items():
            setattr(mod, name, value)

        log.debug(f"Output code written to: {mod.__file__}")
        output_code_log.debug(f"Output code: \n{code}")
        if config.benchmark_kernel:
            print(f"Compiled module path: {mod.__file__}", file=sys.stderr)
        V.debug.output_code(mod.__file__)
        V.debug.rename(os.path.splitext(mod.__file__)[0] + ".debug")
        return mod

    def compile_to_fn(self):
        if self.aot_mode:
            from .codecache import AotCodeCache

            code = self.codegen()
            if config.debug:
                print(code)

            # return the generated .so file path
            output_path = AotCodeCache.compile(code)
            return lambda dummy: output_path
        else:
            return self.compile_to_module().call

    def get_output_names(self):
        assert self.graph_outputs is not None
        return [
            node.get_name()
            for node in self.graph_outputs
            if not isinstance(node, ir.NoneAsConstantBuffer)
            and not isinstance(node, ir.ShapeAsConstantBuffer)
        ]

    def is_unspec_arg(self, name: str):
        # dynamo wraps unspec variable as 0d CPU tensor,
        # need to convert to scalar during codegen (triton only)
        return (
            name in self.graph_inputs.keys()
            and self.graph_inputs[name].get_numel() == 1
            and self.graph_inputs[name].get_device().type == "cpu"
        )<|MERGE_RESOLUTION|>--- conflicted
+++ resolved
@@ -226,24 +226,7 @@
 
     def check_buffer_for_cpp_wrapper(self, buffer: ir.ComputedBuffer):
         if isinstance(buffer, ir.ExternKernel):
-<<<<<<< HEAD
-            # TODO: fix me
-            # if not getattr(buffer, "cpp_kernel", False):
-            if not isinstance(
-                buffer,
-                (
-                    # ir.MatrixMultiply,
-                    # ir.BatchMatrixMultiply,
-                    # ir.MatrixMultiplyAdd,
-                    ir.MKLPackedLinear,
-                    ir.ConvolutionUnary,
-                    ir.ConvolutionBinary,
-                    ir.ConvolutionBinaryInplace,
-                ),
-            ):
-=======
             if not getattr(buffer, "cpp_kernel", False):
->>>>>>> 0ef9edfa
                 self.disable_cpp_wrapper("ExternKernel")
 
     def register_buffer(self, buffer: ir.ComputedBuffer):
