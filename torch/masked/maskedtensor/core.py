--- conflicted
+++ resolved
@@ -355,17 +355,18 @@
 
     @classmethod
     def __torch_dispatch__(cls, func, types, args, kwargs):
+        if func is torch.ops.aten.stride:
+            return None
+
+        if len(args) <= 0:
+            raise ValueError("It is required that len(args) > 0 for __torch_dispatch__")
+
         func = func.overloadpacket
 
-<<<<<<< HEAD
         from .reductions import apply_reduction, is_reduction
 
         if is_reduction(func):
             return apply_reduction(func, *args, **kwargs)
-=======
-        if len(args) <= 0:
-            raise ValueError("It is required that len(args) > 0 for __torch_dispatch__")
->>>>>>> 9fdcbb44
 
         from .passthrough import apply_pass_through_fn, is_pass_through_fn
 
@@ -382,15 +383,11 @@
         if is_native_binary(func):
             return apply_native_binary(func, *args, **kwargs)
 
-<<<<<<< HEAD
         from .matmul import apply_native_matmul, is_native_matmul
 
         if is_native_matmul(func):
             return apply_native_matmul(func, *args, **kwargs)
 
-        assert len(args) > 0
-=======
->>>>>>> 9fdcbb44
         if func in [torch.ops.aten.mm, torch.ops.aten.bmm]:
             _check_args_kwargs_length(args, kwargs, f"__torch_dispatch__, {func}", len_args=2, len_kwargs=0)
             return cls.matmul(args[0], args[1], func)  # type: ignore[call-arg]
