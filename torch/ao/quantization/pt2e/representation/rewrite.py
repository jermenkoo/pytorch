import torch
from torch.fx import GraphModule
from ..utils import (
    get_aten_graph_module,
    remove_tensor_overload_for_qdq_ops,
    replace_literals_with_new_placeholders,
    replace_literals_with_existing_placeholders,
)
from torch.ao.quantization.fx._decomposed import quantized_decomposed_lib  # noqa: F401
from torch.fx.subgraph_rewriter import replace_pattern
from torch._higher_order_ops.out_dtype import out_dtype

__all__ = [
    "reference_representation_rewrite",
]

_QUANTIZED_ADD_OR_ADD_RELU_EXAMPLE_INPUTS = (
    torch.randint(-128, 127, (1, 3, 3, 3), dtype=torch.int8),
    torch.randn(1, dtype=torch.float),
    torch.zeros(1, dtype=torch.int),
    torch.randint(-128, 127, (1, 3, 3, 3), dtype=torch.int8),
    torch.randn(1, dtype=torch.float),
    torch.zeros(1, dtype=torch.int),
    torch.randn(1, dtype=torch.float),
    torch.zeros(1, dtype=torch.int),
    torch.tensor([-128], dtype=torch.int),
    torch.tensor([127], dtype=torch.int),
)

def _qdq_quantized_add_relu(
    x_i8, x_scale, x_zero_point, y_i8, y_scale, y_zero_point,
    out_scale, out_zero_point, quant_min, quant_max
):
    x_fp32 = torch.ops.quantized_decomposed.dequantize_per_tensor(x_i8, x_scale, x_zero_point, quant_min, quant_max, torch.int8)
    y_fp32 = torch.ops.quantized_decomposed.dequantize_per_tensor(y_i8, y_scale, y_zero_point, quant_min, quant_max, torch.int8)
    out_fp32 = x_fp32 + y_fp32
    out_fp32 = torch.ops.aten.relu(out_fp32)
    out_i8 = torch.ops.quantized_decomposed.quantize_per_tensor(
        out_fp32, out_scale, out_zero_point, quant_min, quant_max, torch.int8
    )
    return out_i8

def _reference_quantized_add_relu(
    x_i8, x_scale, x_zero_point, y_i8, y_scale, y_zero_point,
    out_scale, out_zero_point, quant_min, quant_max
):
    """
    See comments for `_reference_quantized_add` for more information on
    how to derive the formula for out_i8 based on x_i8 and y_i8
    """
    x_i32 = x_i8.to(torch.int32)
    y_i32 = y_i8.to(torch.int32)
    # TODO: change this to mul.Scalar?
    x_i32 = out_dtype(torch.ops.aten.mul.Tensor, torch.int32, (x_i32 - x_zero_point), (x_scale / out_scale))
    y_i32 = out_dtype(torch.ops.aten.mul.Tensor, torch.int32, (y_i32 - y_zero_point), (y_scale / out_scale))
    out_i32 = x_i32 + y_i32 + out_zero_point
    # out_i32 = torch.ops.aten.clamp(out_i32, out_zero_point)
    out_i8 = torch.ops.aten.clamp(out_i32, out_zero_point, quant_max).to(torch.int8)
    return out_i8

def _qdq_quantized_add(x_i8, x_scale, x_zero_point, y_i8, y_scale, y_zero_point, out_scale, out_zero_point, quant_min, quant_max):
    x_fp32 = torch.ops.quantized_decomposed.dequantize_per_tensor(x_i8, x_scale, x_zero_point, quant_min, quant_max, torch.int8)
    y_fp32 = torch.ops.quantized_decomposed.dequantize_per_tensor(y_i8, y_scale, y_zero_point, quant_min, quant_max, torch.int8)
    out_fp32 = x_fp32 + y_fp32
    out_i8 = torch.ops.quantized_decomposed.quantize_per_tensor(
        out_fp32, out_scale, out_zero_point, quant_min, quant_max, torch.int8
    )
    return out_i8

def _reference_quantized_add(
    x_i8, x_scale, x_zero_point, y_i8, y_scale, y_zero_point,
    out_scale, out_zero_point, quant_min, quant_max
):
    """
    # How to Derive the formula for out_i8 based on x_i8 and y_i8
    # (since quantized add takes x_i8, y_i8 and their quantization parameters, and produce an out_i8)

    # out_i8 is quantized output, we can write down the formula for it first:
out_i8 = out_f32 / out_scale + out_zero_point           (1)

    # then out_fp32 is computed from x_f32 + y_f32, and the x_fp32 and y_fp32 are the dequantized x_i8 and y_i8
    out_f32 = x_f32 + y_f32           (2)
    x_fp32 = (x_i8 - x_zero_point) * x_scale         (3)
    y_fp32 = (y_i8 - y_zero_point) * y_scale         (4)

    # applying the above fomula to the out_i8 equation we can get the following:
    out_i8 = out_fp32 / out_scale + out_zero_point             # (1)
       = (x_f32 + y_f32) / out_scale + out_zero_point      # applying (2) to substitute out_fp32 with x_fp32 + y_fp32
       = ((x_i8 - x_zero_point) * x_scale + (y_i8 - y_zero_point) * y_scale) / out_scale + out_zero_point  # apply (3) and (4)
    """
    x_i32 = x_i8.to(torch.int32)
    y_i32 = y_i8.to(torch.int32)
    # TODO: use out_dtype op
    x_i32 = torch.round((x_scale / out_scale) * (x_i32 - x_zero_point)).to(torch.int32)
    y_i32 = torch.round((y_scale / out_scale) * (y_i32 - y_zero_point)).to(torch.int32)
    out_i32 = x_i32 + y_i32 + out_zero_point
    quant_min = -128
    quant_max = 127
    out_i8 = torch.ops.aten.clamp(out_i32, quant_min, quant_max).to(torch.int8)
    return out_i8

_QUANTIZED_MAX_POOL2D_EXAMPLE_INPUTS = (
    torch.randint(-128, 127, (1, 3, 3, 3), dtype=torch.int8),
    torch.randn(1, dtype=torch.float),
    torch.zeros(1, dtype=torch.int),
    torch.randn(1, dtype=torch.float),
    torch.zeros(1, dtype=torch.int),
    torch.tensor([-128], dtype=torch.int),
    torch.tensor([127], dtype=torch.int),
)

def _qdq_quantized_max_pool2d(x_i8, x_scale, x_zero_point, out_scale, out_zero_point, quant_min, quant_max):
    kernel_size = 1
    stride = 1
    padding = 0
    dilation = 1
    ceil_mode = False
    x_fp32 = torch.ops.quantized_decomposed.dequantize_per_tensor(x_i8, x_scale, x_zero_point, quant_min, quant_max, torch.int8)
    out_fp32, _ = torch.ops.aten.max_pool2d_with_indices.default(x_fp32, kernel_size, stride, padding, dilation, ceil_mode)
    out_i8 = torch.ops.quantized_decomposed.quantize_per_tensor(out_fp32, out_scale, out_zero_point, quant_min, quant_max, torch.int8)
    return out_i8

def _reference_quantized_max_pool2d(x_i8, x_scale, x_zero_point, out_scale, out_zero_point, quant_min, quant_max):
    kernel_size = 1
    stride = 1
    padding = 0
    dilation = 1
    ceil_mode = False
    acc_i8, _ = torch.ops.aten.max_pool2d_with_indices.default(x_i8, kernel_size, stride, padding, dilation, ceil_mode)
    acc_i32 = acc_i8.to(torch.int32)
    # TODO: use mul.Scalar, need to change how we handle literal args
    output_i32 = out_dtype(torch.ops.aten.mul.Tensor, torch.int32, acc_i32, (x_scale / out_scale))
    output_i8 = output_i32 - (x_zero_point * x_scale / out_scale + out_zero_point)
    output_i8 = output_i8.to(torch.int8)
    return output_i8

_QUANTIZED_ADAPTIVE_AVG_POOL2D_EXAMPLE_INPUTS = (
    torch.randint(-128, 127, (1, 3, 3, 3), dtype=torch.int8),
    torch.randn(1, dtype=torch.float),
    torch.zeros(1, dtype=torch.int),
    torch.randn(1, dtype=torch.float),
    torch.zeros(1, dtype=torch.int),
    torch.tensor([-128], dtype=torch.int),
    torch.tensor([127], dtype=torch.int),
)

def _qdq_quantized_adaptive_avg_pool2d(x_i8, x_scale, x_zero_point, out_scale, out_zero_point, quant_min, quant_max):
    output_size = (1, 1)
    x_fp32 = torch.ops.quantized_decomposed.dequantize_per_tensor(x_i8, x_scale, x_zero_point, quant_min, quant_max, torch.int8)
    out_fp32 = torch.ops.aten.adaptive_avg_pool2d(x_fp32, output_size)
    out_i8 = torch.ops.quantized_decomposed.quantize_per_tensor(out_fp32, out_scale, out_zero_point, quant_min, quant_max, torch.int8)
    return out_i8

def _reference_quantized_adaptive_avg_pool2d(x_i8, x_scale, x_zero_point, out_scale, out_zero_point, quant_min, quant_max):
    output_size = (1, 1)
    x_i32 = x_i8.to(torch.int32)
    # TODO: use mul.Scalar, need to change how literal args are handled
    x_i32 = out_dtype(torch.ops.aten.mul.Tensor, torch.int32, x_i32, (x_scale / out_scale))
    acc_i32 = torch.ops.aten._adaptive_avg_pool2d(x_i32, output_size)
    acc_i32 = acc_i32 - x_zero_point * x_scale / out_scale + out_zero_point # int32 constant
    out_i8 = torch.ops.aten.clamp(acc_i32, quant_min, quant_max).to(torch.int8)
    return out_i8

_QUANTIZE_PER_TENSOR_INT8_EXAMPLE_INPUTS = (
    torch.randn(1, 3, 3, 3, dtype=torch.float),
    torch.randn(1, dtype=torch.float),
    torch.zeros(1, dtype=torch.int),
    torch.tensor([-128], dtype=torch.int),
    torch.tensor([127], dtype=torch.int),
)

def _quantize_per_tensor_int8(x_fp32, scale, zero_point, quant_min, quant_max):
    x = torch.ops.quantized_decomposed.quantize_per_tensor(x_fp32, scale, zero_point, quant_min, quant_max, torch.int8)
    return x

def _reference_quantize_per_tensor_int8(x_fp32, scale, zero_point, quant_min, quant_max):
    # TODO: use out_dtype(mul, ...) here when the op is ready
    x = x_fp32 / scale  # fp32
    # round modes might be different here
    # pytorch is rounding to even, which is also common for most of the backends
    x = torch.round(x)  # fp32
    x = x.to(dtype=torch.int32)  # int32
    x = x + zero_point  # int32
    # clamp works for fp32, int32 and int8 dtypes
    x = torch.clamp(x, quant_min, quant_max)  # int32
    x = x.to(dtype=torch.int8)
    return x

_DEQUANTIZE_PER_TENSOR_INT8_EXAMPLE_INPUTS = (
    torch.randint(-128, 127, (1, 3, 3, 3), dtype=torch.int8),
    torch.randn(1, dtype=torch.float),
    torch.zeros(1, dtype=torch.int),
    torch.tensor([-128], dtype=torch.int),
    torch.tensor([127], dtype=torch.int),
)

def _dequantize_per_tensor_int8(x_i8, scale, zero_point, quant_min, quant_max):
    x_fp32 = torch.ops.quantized_decomposed.dequantize_per_tensor(x_i8, scale, zero_point, quant_min, quant_max, torch.int8)
    return x_fp32

def _reference_dequantize_per_tensor_int8(x_i8, scale, zero_point, quant_min, quant_max):
    # without using quant_min/max in clamp, the traced graph will not have quant_mi/max args.
    # This results in failure to match the pattern.
    # Therefore, we call a torch.ops.aten.clamp here
    x_i8 = torch.ops.aten.clamp(x_i8, quant_min, quant_max)
    # TODO: use out_dtype op
    # note: x_i8.to(torch.int32) does not work here
    # TODO: debug the implementation later when torchdynamo time out issue is resolved
    return ((x_i8.to(torch.float32) - zero_point) * scale).to(dtype=torch.float32)

_QUANTIZE_PER_CHANNEL_INT8_EXAMPLE_INPUTS = (
    torch.randn(1, 3, 3, 3, dtype=torch.float),
    torch.randn(3, dtype=torch.float),
    torch.zeros(3, dtype=torch.int),
    1,
    -128,
    127,
)

def _quantize_per_channel_int8(x_fp32, scales, zero_points, ch_axis, quant_min, quant_max):
    out_i8 = torch.ops.quantized_decomposed.quantize_per_channel(x_fp32, scales, zero_points, ch_axis, quant_min, quant_max, torch.int8)
    return out_i8

def _reference_quantize_per_channel_int8(x_fp32, scales, zero_points, ch_axis, quant_min, quant_max):
    x_fp32 = torch.transpose(x_fp32, ch_axis, -1)
    out_i32 = torch.ops.aten.clamp(torch.round(x_fp32 / scales).to(torch.int32) + zero_points, quant_min, quant_max)
    out_i32 = torch.transpose(out_i32, ch_axis, -1)
    return out_i32.to(torch.int8)

_DEQUANTIZE_PER_CHANNEL_INT8_EXAMPLE_INPUTS = (
    torch.randint(-128, 127, (1, 3, 3, 3), dtype=torch.int8),
    torch.randn(3, dtype=torch.float),
    torch.zeros(3, dtype=torch.int),
    1,
    -128,
    127,
)

def _dequantize_per_channel_int8(x_i8, scales, zero_points, ch_axis, quant_min, quant_max):
    # the following will be replaced as placeholders
    out_fp32 = torch.ops.quantized_decomposed.dequantize_per_channel(x_i8, scales, zero_points, ch_axis, quant_min, quant_max, torch.int8)
    return out_fp32

def _reference_dequantize_per_channel_int8(x_i8, scales, zero_points, ch_axis, quant_min, quant_max):
    # the following will be replaced as placeholders
    # in order to preserve the quant_min/quant_max args for pattern matching (e.g. matching for int4 quantized ops)
    # we call a torch.ops.aten.clamp here
    x_i8 = torch.ops.aten.clamp(x_i8, quant_min, quant_max)
    x_i8 = torch.transpose(x_i8, ch_axis, -1)
    x_i32 = x_i8.to(torch.int32)
    out_fp32 = (x_i32 - zero_points) * scales
    out_fp32 = torch.transpose(out_fp32, ch_axis, -1)
    return out_fp32

def _replace_ph_qdq_per_channel_replacement(gm: torch.fx.GraphModule):
    return replace_literals_with_existing_placeholders(
        gm,
        exclude_literals=[-1],
        literal_to_ph_idx={1: 3, -128: 4, 127:5}
    )

# (example inputs, pattern, replacement, post_transformation_pattern, post_transformation_replacement)
_EXAMPLE_INPUTS_PATTERN_AND_REPLACEMENTS = [
<<<<<<< HEAD
    (_QUANTIZED_ADD_EXAMPLE_INPUTS, _qdq_quantized_add_relu, _reference_quantized_add_relu, None, None),
    (_QUANTIZED_ADD_EXAMPLE_INPUTS, _qdq_quantized_add, _reference_quantized_add, None, None),
    (_QUANTIZED_MAX_POOL2D_EXAMPLE_INPUTS, _qdq_quantized_max_pool2d, _reference_quantized_max_pool2d, replace_literals_with_new_placeholders, replace_literals_with_new_placeholders),
    (_QUANTIZED_ADAPTIVE_AVG_POOL2D_EXAMPLE_INPUTS, _qdq_quantized_adaptive_avg_pool2d, _reference_quantized_adaptive_avg_pool2d, replace_literals_with_new_placeholders, replace_literals_with_new_placeholders),
    (_QUANTIZE_PER_TENSOR_INT8_EXAMPLE_INPUTS, _quantize_per_tensor_int8, _reference_quantize_per_tensor_int8, None, None),
    (_DEQUANTIZE_PER_TENSOR_INT8_EXAMPLE_INPUTS, _dequantize_per_tensor_int8, _reference_dequantize_per_tensor_int8, None, None),
    (_QUANTIZE_PER_CHANNEL_INT8_EXAMPLE_INPUTS, _quantize_per_channel_int8, _reference_quantize_per_channel_int8, _replace_ph_qdq_per_channel_replacement, _replace_ph_qdq_per_channel_replacement),
    (_DEQUANTIZE_PER_CHANNEL_INT8_EXAMPLE_INPUTS, _dequantize_per_channel_int8, _reference_dequantize_per_channel_int8, _replace_ph_qdq_per_channel_replacement, _replace_ph_qdq_per_channel_replacement),
=======
    (_QUANTIZED_ADD_OR_ADD_RELU_EXAMPLE_INPUTS, _qdq_quantized_add_relu, _reference_quantized_add_relu, _DONT_REPLACE_LITERAL),
    (_QUANTIZED_ADD_OR_ADD_RELU_EXAMPLE_INPUTS, _qdq_quantized_add, _reference_quantized_add, _DONT_REPLACE_LITERAL),
    (_QUANTIZED_MAX_POOL2D_EXAMPLE_INPUTS, _qdq_quantized_max_pool2d, _reference_quantized_max_pool2d, _REPLACE_LITERAL),
    (_QUANTIZED_ADAPTIVE_AVG_POOL2D_EXAMPLE_INPUTS, _qdq_quantized_adaptive_avg_pool2d, _reference_quantized_adaptive_avg_pool2d, _REPLACE_LITERAL),
    (_QUANTIZE_PER_TENSOR_INT8_EXAMPLE_INPUTS, _quantize_per_tensor_int8, _reference_quantize_per_tensor_int8, _DONT_REPLACE_LITERAL),
    (_DEQUANTIZE_PER_TENSOR_INT8_EXAMPLE_INPUTS, _dequantize_per_tensor_int8, _reference_dequantize_per_tensor_int8, _REPLACE_LITERAL),
>>>>>>> adc37ca4
]

def reference_representation_rewrite(model: GraphModule) -> GraphModule:
    remove_tensor_overload_for_qdq_ops(model)
    for example_inputs, pattern, replacement, post_trans_pattern, post_trans_replacement in _EXAMPLE_INPUTS_PATTERN_AND_REPLACEMENTS:
        pattern = get_aten_graph_module(pattern, example_inputs)  # type: ignore[arg-type, assignment]
        remove_tensor_overload_for_qdq_ops(pattern)  # type: ignore[arg-type]
        replacement = get_aten_graph_module(replacement, example_inputs)  # type: ignore[arg-type, assignment]
        remove_tensor_overload_for_qdq_ops(replacement)  # type: ignore[arg-type]
<<<<<<< HEAD
        if post_trans_pattern:
            pattern = post_trans_pattern(pattern)
        if post_trans_replacement:
            replacement = post_trans_replacement(replacement)
        pattern.recompile()
        replacement.recompile()
=======
        if replace_literals:
            pattern = replace_literals_with_placeholders(pattern)
            replacement = replace_literals_with_placeholders(replacement)
            pattern.recompile()  # type: ignore[attr-defined]
            replacement.recompile()  # type: ignore[attr-defined]
>>>>>>> adc37ca4
        matches = replace_pattern(model, pattern, replacement)
    return model<|MERGE_RESOLUTION|>--- conflicted
+++ resolved
@@ -261,23 +261,14 @@
 
 # (example inputs, pattern, replacement, post_transformation_pattern, post_transformation_replacement)
 _EXAMPLE_INPUTS_PATTERN_AND_REPLACEMENTS = [
-<<<<<<< HEAD
-    (_QUANTIZED_ADD_EXAMPLE_INPUTS, _qdq_quantized_add_relu, _reference_quantized_add_relu, None, None),
-    (_QUANTIZED_ADD_EXAMPLE_INPUTS, _qdq_quantized_add, _reference_quantized_add, None, None),
+    (_QUANTIZED_ADD_OR_ADD_RELU_EXAMPLE_INPUTS, _qdq_quantized_add_relu, _reference_quantized_add_relu, None, None),
+    (_QUANTIZED_ADD_OR_ADD_RELU_EXAMPLE_INPUTS, _qdq_quantized_add, _reference_quantized_add, None, None),
     (_QUANTIZED_MAX_POOL2D_EXAMPLE_INPUTS, _qdq_quantized_max_pool2d, _reference_quantized_max_pool2d, replace_literals_with_new_placeholders, replace_literals_with_new_placeholders),
     (_QUANTIZED_ADAPTIVE_AVG_POOL2D_EXAMPLE_INPUTS, _qdq_quantized_adaptive_avg_pool2d, _reference_quantized_adaptive_avg_pool2d, replace_literals_with_new_placeholders, replace_literals_with_new_placeholders),
     (_QUANTIZE_PER_TENSOR_INT8_EXAMPLE_INPUTS, _quantize_per_tensor_int8, _reference_quantize_per_tensor_int8, None, None),
     (_DEQUANTIZE_PER_TENSOR_INT8_EXAMPLE_INPUTS, _dequantize_per_tensor_int8, _reference_dequantize_per_tensor_int8, None, None),
     (_QUANTIZE_PER_CHANNEL_INT8_EXAMPLE_INPUTS, _quantize_per_channel_int8, _reference_quantize_per_channel_int8, _replace_ph_qdq_per_channel_replacement, _replace_ph_qdq_per_channel_replacement),
     (_DEQUANTIZE_PER_CHANNEL_INT8_EXAMPLE_INPUTS, _dequantize_per_channel_int8, _reference_dequantize_per_channel_int8, _replace_ph_qdq_per_channel_replacement, _replace_ph_qdq_per_channel_replacement),
-=======
-    (_QUANTIZED_ADD_OR_ADD_RELU_EXAMPLE_INPUTS, _qdq_quantized_add_relu, _reference_quantized_add_relu, _DONT_REPLACE_LITERAL),
-    (_QUANTIZED_ADD_OR_ADD_RELU_EXAMPLE_INPUTS, _qdq_quantized_add, _reference_quantized_add, _DONT_REPLACE_LITERAL),
-    (_QUANTIZED_MAX_POOL2D_EXAMPLE_INPUTS, _qdq_quantized_max_pool2d, _reference_quantized_max_pool2d, _REPLACE_LITERAL),
-    (_QUANTIZED_ADAPTIVE_AVG_POOL2D_EXAMPLE_INPUTS, _qdq_quantized_adaptive_avg_pool2d, _reference_quantized_adaptive_avg_pool2d, _REPLACE_LITERAL),
-    (_QUANTIZE_PER_TENSOR_INT8_EXAMPLE_INPUTS, _quantize_per_tensor_int8, _reference_quantize_per_tensor_int8, _DONT_REPLACE_LITERAL),
-    (_DEQUANTIZE_PER_TENSOR_INT8_EXAMPLE_INPUTS, _dequantize_per_tensor_int8, _reference_dequantize_per_tensor_int8, _REPLACE_LITERAL),
->>>>>>> adc37ca4
 ]
 
 def reference_representation_rewrite(model: GraphModule) -> GraphModule:
@@ -287,19 +278,11 @@
         remove_tensor_overload_for_qdq_ops(pattern)  # type: ignore[arg-type]
         replacement = get_aten_graph_module(replacement, example_inputs)  # type: ignore[arg-type, assignment]
         remove_tensor_overload_for_qdq_ops(replacement)  # type: ignore[arg-type]
-<<<<<<< HEAD
         if post_trans_pattern:
             pattern = post_trans_pattern(pattern)
         if post_trans_replacement:
             replacement = post_trans_replacement(replacement)
-        pattern.recompile()
-        replacement.recompile()
-=======
-        if replace_literals:
-            pattern = replace_literals_with_placeholders(pattern)
-            replacement = replace_literals_with_placeholders(replacement)
-            pattern.recompile()  # type: ignore[attr-defined]
-            replacement.recompile()  # type: ignore[attr-defined]
->>>>>>> adc37ca4
+        pattern.recompile()  # type: ignore[attr-defined]
+        replacement.recompile()  # type: ignore[attr-defined]
         matches = replace_pattern(model, pattern, replacement)
     return model