import copy
import dataclasses
from collections import defaultdict
from typing import Any, Dict, List, Optional, Tuple, Union

import sympy

import torch
import torch.fx._pytree as fx_pytree
from torch.fx._compatibility import compatibility
import torch.utils._pytree as pytree
<<<<<<< HEAD
from torch.fx.experimental.symbolic_shapes import SymInt
from torch.fx.graph import _PyTreeCodeGen, _PyTreeInfo
=======
from torch import fx
from torch._functorch.aot_autograd import FQN, GraphInputName, GraphOutputName
>>>>>>> 7aa0b498
from torch._subclasses.fake_tensor import FakeTensor
from torch.fx.experimental.symbolic_shapes import SymInt
from torch.fx.passes.infra.pass_manager import PassManager

from . import error
from .pass_base import PassType
from .passes.add_runtime_assertions_for_constraints_pass import (
    _AddRuntimeAssertionsForConstraintsPass,
    InputDim,
    RangeConstraint,
)
from .passes.functionalize_side_effectful_ops_pass import (
    _FunctionalizeSideEffectfulOpsPass,
    _NON_FUNCTIONAL_TO_FUNCTIONAL_SIDE_EFFECTFUL_FUNCS,
)


__all__ = ["ExportedProgram"]


LeafValue = Union[
    None,
    bool,
    complex,
    float,
    int,
    str,
    torch.Tensor,
    torch.device,
    torch.dtype,
    torch.layout,
    torch.memory_format,
]


# Information to maintain user calling/returning specs
@dataclasses.dataclass
class CallSpec:
    in_spec: Optional[pytree.TreeSpec]
    out_spec: Optional[pytree.TreeSpec]


# Extra information for joint graphs
@dataclasses.dataclass
class ExportBackwardSignature:
    gradients_to_parameters: Dict[str, str]
    gradients_to_user_inputs: Dict[str, str]
    loss_output: str


@dataclasses.dataclass
class ExportGraphSignature:
    parameters: List[FQN]
    buffers: List[FQN]

    user_inputs: List[GraphInputName]
    user_outputs: List[GraphOutputName]
    inputs_to_parameters: Dict[GraphInputName, FQN]
    inputs_to_buffers: Dict[GraphInputName, FQN]

    buffers_to_mutate: Dict[GraphOutputName, FQN]

    backward_signature: Optional[ExportBackwardSignature]
    # Map from assertion dependency token index to assertion dep token output
    # name in output. The shape of output after aot_autograd will be like:
    # (updated_inputs, user_outputs, dep_token).
    assertion_dep_token: Optional[Dict[int, str]] = None

    def __post_init__(self) -> None:
        assertion_dep_token = self.assertion_dep_token
        if assertion_dep_token is None:
            return
        assert len(assertion_dep_token) == 1
        assertion_dep_token_index = list(assertion_dep_token.keys())[0]
        assert (
            len(self.user_outputs) + len(self.buffers_to_mutate)
            == assertion_dep_token_index
        )

def _unlift(gm, inp_pos_to_param_buffer_name, in_spec, out_spec, state_dict):
    count = 0
    # Step 1: make lifted params as get_attr
    for node in gm.graph.nodes:
        if node.op == "placeholder":
            if count in inp_pos_to_param_buffer_name:
                with gm.graph.inserting_after(node):
                    getattr_node = gm.graph.get_attr(
                        inp_pos_to_param_buffer_name[count]
                    )
                    node.replace_all_uses_with(getattr_node)
                    metadata = node.meta
                    gm.graph.erase_node(node)
                    getattr_node.meta = metadata
            count += 1

    # Step 2: Fix the input/output of the graph now that we deleted
    # some args.
    gm.graph.lint()
    names = [f"arg_{i}" for i in range(len(in_spec.children_specs))]
    gm.graph._codegen = _PyTreeCodeGen(
        _PyTreeInfo(
            names,
            in_spec,
            out_spec,
        )
    )
    gm.recompile()

    # Step 3: Find state references in HigherOrderOps and recursively
    # fix them.
    for node in gm.graph.nodes:
        if node.op == "call_function" and node.target == torch.ops.cond:
            pred, true_graph, false_graph, operands = node.args
            true_gm = getattr(gm, true_graph.name)
            false_gm = getattr(gm, false_graph.name)
            inp_pos_to_param_buffer_name_for_submod = {}
            real_operands = []
            for ix, operand in enumerate(operands):
                if operand.target in inp_pos_to_param_buffer_name.values():
                    inp_pos_to_param_buffer_name_for_submod[ix] = operand.target
                    true_gm.register_buffer(operand.target, state_dict[operand.target])
                    false_gm.register_buffer(operand.target, state_dict[operand.target])
                else:
                    real_operands.append(operand)
            node.args = (pred, true_graph, false_graph, real_operands)

            _, in_spec = pytree.tree_flatten(real_operands)

            _unlift(
                true_gm,
                inp_pos_to_param_buffer_name_for_submod,
                in_spec,
                None,
                state_dict,
            )
            _unlift(
                false_gm,
                inp_pos_to_param_buffer_name_for_submod,
                in_spec,
                None,
                state_dict,
            )
        if node.op == "call_function" and node.target.__name__ == "map_impl":
            body_graph, num_mapped, *operands = node.args
            body_gm = getattr(gm, body_graph.name)
            inp_pos_to_buffer_name_for_submod = {}
            real_operands = []
            for ix, operand in enumerate(operands):
                if operand.target in inp_pos_to_param_buffer_name.values():
                    inp_pos_to_buffer_name_for_submod[ix] = operand.target
                    body_gm.register_buffer(operand.target, state_dict[operand.target])
                else:
                    real_operands.append(operand)
            node.args = (body_graph, num_mapped, *real_operands)

            _, in_spec = pytree.tree_flatten(real_operands)

            _unlift(
                body_gm, inp_pos_to_buffer_name_for_submod, in_spec, None, state_dict
            )
    gm.graph.lint()
    gm.graph.eliminate_dead_code()
    gm.recompile()
    return gm


def unlift_exported_program_lifted_states(ep: "ExportedProgram"):
    new_gm = copy.deepcopy(ep.graph_module)

    # TODO Fix the period in params/buffers names later
    # maybe a pass to replace graph signature with fixed names
    param_buffer_name_to_corrected_name = {}

    for name, value in ep.state_dict.items():
        if name in ep.graph_signature.buffers:
            if "." in name:
                new_gm.register_buffer(name.replace(".", "_"), value)
                param_buffer_name_to_corrected_name[name] = name.replace(".", "_")
            else:
                new_gm.register_buffer(name, value)
        if name in ep.graph_signature.parameters:
            if "." in name:
                new_gm.register_parameter(name.replace(".", "_"), value)
                param_buffer_name_to_corrected_name[name] = name.replace(".", "_")
            else:
                new_gm.register_parameter(name, value)

    count = 0
    inp_pos_to_param_buffer_name = {}
    for node in new_gm.graph.nodes:
        if node.op == "placeholder":
            if node.name in ep.graph_signature.inputs_to_buffers:
                buffer_name = ep.graph_signature.inputs_to_buffers[node.name]
                if buffer_name in param_buffer_name_to_corrected_name:
                    inp_pos_to_param_buffer_name[
                        count
                    ] = param_buffer_name_to_corrected_name[buffer_name]
                else:
                    inp_pos_to_param_buffer_name[count] = buffer_name
            if node.name in ep.graph_signature.inputs_to_parameters:
                param_name = ep.graph_signature.inputs_to_parameters[node.name]
                if param_name in param_buffer_name_to_corrected_name:
                    inp_pos_to_param_buffer_name[
                        count
                    ] = param_buffer_name_to_corrected_name[param_name]
                else:
                    inp_pos_to_param_buffer_name[count] = param_name
            count += 1
    new_gm = _unlift(
        new_gm,
        inp_pos_to_param_buffer_name,
        ep.call_spec.in_spec,
        ep.call_spec.out_spec,
        ep.state_dict,
    )
    return new_gm


class ExportedProgram:
    def __init__(
        self,
        root: Union[torch.nn.Module, Dict[str, Any]],
        graph: torch.fx.Graph,
        graph_signature: ExportGraphSignature,
        call_spec: CallSpec,
        state_dict: Dict[str, Union[torch.Tensor, torch.nn.Parameter]],
        range_constraints: Dict[sympy.Symbol, RangeConstraint],
        equality_constraints: List[Tuple[InputDim, InputDim]],
    ):
        # Remove codegen related things from the graph. It should just be a flat graph.
        graph._codegen = torch.fx.graph.CodeGen()
        self._graph_module = torch.fx.GraphModule(root, graph)

        self._graph_signature: ExportGraphSignature = graph_signature
        self._call_spec: CallSpec = call_spec
        self._state_dict: Dict[str, Any] = state_dict
        self._range_constraints: Dict[sympy.Symbol, RangeConstraint] = range_constraints
        self._equality_constraints: List[Tuple[InputDim, InputDim]] = equality_constraints

    @property
    @compatibility(is_backward_compatible=True)
    def graph_module(self):
        return self._graph_module

    @graph_module.setter
    def graph_module(self, gm: torch.fx.GraphModule) -> None:
        """
        Set the underlying ``GraphModule`` for this ``ExportedProgram``.
        """
        assert isinstance(gm, torch.fx.GraphModule), f'Expected a GraphModule instance, but got {type(gm)}'
        self._graph_module = gm

    @property
    @compatibility(is_backward_compatible=True)
    def graph(self):
        return self.graph_module.graph

    @property
    @compatibility(is_backward_compatible=False)
    def graph_signature(self):
        return self._graph_signature

    @property
    @compatibility(is_backward_compatible=False)
    def state_dict(self):
        return self._state_dict

    @property
    @compatibility(is_backward_compatible=False)
    def call_spec(self):
        return self._call_spec

    @property
    @compatibility(is_backward_compatible=False)
    def range_constraints(self):
        return self._range_constraints

    @property
    @compatibility(is_backward_compatible=False)
    def equality_constraints(self):
        return self._equality_constraints

    def __call__(self, *args: Any, **kwargs: Any) -> Any:
        if self.call_spec.in_spec is not None:
            try:
                user_args = combine_args_kwargs(args, kwargs)
                args = fx_pytree.tree_flatten_spec(user_args, self.call_spec.in_spec)  # type: ignore[assignment]
            except Exception:
                _, received_spec = pytree.tree_flatten(user_args)
                raise error.InternalError(
                    "Trying to flatten user inputs with exported input tree spec: \n"
                    f"{self.call_spec.in_spec}\n"
                    "but actually got inputs with tree spec of: \n"
                    f"{received_spec}"
                )

        param_buffer_values = tuple(value for _, value in self.state_dict.items())
        self._check_input_constraints(*param_buffer_values, *args)

        with torch.no_grad():
            res = torch.fx.Interpreter(self.graph_module).run(
                *param_buffer_values,
                *args,
                enable_io_processing=False
            )

        if self.call_spec.out_spec is not None:
            mutation = self.graph_signature.buffers_to_mutate
            num_mutated = len(mutation)
            mutated_buffers = res[:num_mutated]

            # Exclude dependency token from final result.
            assertion_dep_token = self.graph_signature.assertion_dep_token
            if assertion_dep_token is not None:
                assertion_dep_token_index = list(assertion_dep_token.keys())[0]
                res = res[:assertion_dep_token_index]

            res = res[num_mutated:]
            try:
                res = pytree.tree_unflatten(res, self.call_spec.out_spec)
            except Exception:
                _, received_spec = pytree.tree_flatten(res)
                raise error.InternalError(
                    "Trying to flatten user outputs with exported output tree spec: \n"
                    f"{self.call_spec.out_spec}\n"
                    "but actually got outputs with tree spec of: \n"
                    f"{received_spec}"
                )
            finally:
                ix = 0
                for buffer in self.graph_signature.buffers_to_mutate.values():
                    self.state_dict[buffer] = mutated_buffers[ix]
                    ix += 1
        return res

    def __str__(self) -> str:
        graph_module = self.graph_module.print_readable(print_output=False).replace("\n", "\n    ")
        string = (
            "ExportedProgram:\n"
            f"    {graph_module}\n"
            f"Graph Signature: {self.graph_signature}\n"
            f"Symbol to range: {self.range_constraints}\n"
        )
        return string

    def __deepcopy__(
        self, memo: Optional[Dict[int, Any]] = None
    ) -> "ExportedProgram":
        gm = copy.deepcopy(self.graph_module, memo)
        new_ep = ExportedProgram(
            gm,
            gm.graph,
            copy.deepcopy(self.graph_signature, memo),
            copy.deepcopy(self.call_spec, memo),
            copy.deepcopy(self.state_dict, memo),
            copy.deepcopy(self.range_constraints, memo),
            copy.deepcopy(self.equality_constraints, memo),
        )
        return new_ep

    def module(self) -> Optional[torch.fx.GraphModule]:
        """
        Returns a self contained GraphModule with all the states
        flattened.
        """
        return unlift_exported_program_lifted_states(self)


    def transform(self, *passes: PassType) -> "ExportedProgram":
        pm = PassManager(list(passes))
        res = pm(self.graph_module)
        transformed_gm = res.graph_module if res is not None else self.graph_module
        assert transformed_gm is not None
        transformed_ep = ExportedProgram(
            transformed_gm,
            transformed_gm.graph,
            copy.deepcopy(self.graph_signature),
            copy.deepcopy(self.call_spec),
            self.state_dict,
            copy.deepcopy(self.range_constraints),
            copy.deepcopy(self.equality_constraints),
        )
        transformed_ep.graph_module.meta.update(self.graph_module.meta)
        transformed_ep.graph_module.meta.update(res.graph_module.meta)
        return transformed_ep

    def _check_input_constraints(self, *args):
        # TODO(zhxchen17) Remove _add_runtime_assertions.
        # TODO(zhxchen17) Don't generate a runtime graph on the fly.
        _assertion_graph = fx.GraphModule({}, fx.Graph())
        for p in self.graph.nodes:
            if p.op != "placeholder":
                continue
            new_p = _assertion_graph.graph.placeholder(p.name)
            new_p.meta = p.meta
        _assertion_graph.graph.output(())
        _assertion_graph_res = _AddRuntimeAssertionsForConstraintsPass(
            self.range_constraints,
            self.equality_constraints,
        )(_assertion_graph)
        assert _assertion_graph_res is not None
        _assertion_graph = _assertion_graph_res.graph_module
        _assertion_graph(*args)

    def _add_runtime_assertions(
        self,
        functionalize: bool,
    ) -> "ExportedProgram":
        ep = self.transform(
            _AddRuntimeAssertionsForConstraintsPass(
                self.range_constraints,
                self.equality_constraints,
            )
        )
        # Graph signature update should be part of pass run instead of a
        # separate step. However this requires augmenting pass infra at fx level
        # to operate on `ExportedProgram` instead of `fx.GraphModule`.
        # TODO: Integrate graph signature update into pass run.
        ep = _fixup_graph_signature(old_ep=self, new_ep=ep)
        if functionalize:
            ep = ep.transform(_FunctionalizeSideEffectfulOpsPass())
            ep = _update_graph_signature_after_assertions_functionalization(ep)

        return ep


def _update_graph_signature_after_assertions_functionalization(
    ep: ExportedProgram,
) -> ExportedProgram:
    output_node = next(
        n for n in ep.graph_module.graph.nodes if n.op == "output"
    )
    dep_token = next(
        (
            {idx: str(n)}
            for idx, n in enumerate(output_node.args[0])
            if n.target
            in _NON_FUNCTIONAL_TO_FUNCTIONAL_SIDE_EFFECTFUL_FUNCS.values()
        ),
        None,
    )

    return (
        _update_graph_signature(
            ep=ep,
            gs=dataclasses.replace(
                copy.deepcopy(ep.graph_signature), assertion_dep_token=dep_token
            ),
        )
        if dep_token is not None
        else ep
    )

def _fixup_graph_signature(
    old_ep: ExportedProgram, new_ep: ExportedProgram,
) -> ExportedProgram:
    def _get_output_node_names(gm: torch.fx.GraphModule) -> List[FQN]:
        output_node = next(n for n in gm.graph.nodes if n.op == "output")
        return [str(arg) for arg in output_node.args[0]]  # type: ignore[misc]

    # Update output names since after adding run time assertions, the names of
    # outputs could change.
    # The assumption here is that the pass:
    # - Won't change graph outputs order semantically so it's possible to create
    #   map from old to new output names based on position.
    # - Will keep input names unchanged so no need to update inputs related
    #   fields (`user_inputs`, `inputs_to_parameters`, `inputs_to_buffers`, ...)
    # If any pass logic breaks the above assumption, it needs to update the
    # signature accordingly to maintain the assumption.
    outputs = _get_output_node_names(old_ep.graph_module)
    new_outputs = _get_output_node_names(new_ep.graph_module)
    assert len(outputs) == len(new_outputs)
    outputs_map = dict(zip(outputs, new_outputs))
    gs = old_ep.graph_signature
    # Need to update graph signature fields related to output since after adding
    # runtime assertions, the output names could change.
    new_user_outputs = [outputs_map[u] for u in gs.user_outputs]  # type: ignore[index]
    new_buffers_to_mutate = {
        outputs_map[u]: b for u, b in gs.buffers_to_mutate.items()  # type: ignore[index]
    }

    return _update_graph_signature(
        ep=new_ep,
        gs=dataclasses.replace(
            copy.deepcopy(new_ep.graph_signature),
            user_outputs=new_user_outputs,
            buffers_to_mutate=new_buffers_to_mutate,
        ),
    )

def _update_graph_signature(
    ep: ExportedProgram, gs: ExportGraphSignature,
) -> ExportedProgram:
    gm = copy.deepcopy(ep.graph_module)
    return ExportedProgram(
        root=gm,
        graph=gm.graph,
        graph_signature=gs,
        call_spec=copy.deepcopy(ep.call_spec),
        state_dict=ep.state_dict,
        range_constraints=copy.deepcopy(ep.range_constraints),
        equality_constraints=copy.deepcopy(ep.equality_constraints),
    )


def _process_constraints(
    graph_module: torch.fx.GraphModule,
    graph_signature: ExportGraphSignature,
    example_inputs: List[torch.Tensor],
) -> Tuple[Dict[sympy.Symbol, RangeConstraint], List[Tuple[InputDim, InputDim]]]:
    """
    Process the constraints stored in the graph module to return something more readable.

    Args:
        graph_module (torch.fx.GraphModule): GraphModule returned from
            dynamo.export, which contains the "input_shape_constraints" and
            "inline_constraints" metadata

        example_inputs: Flattened list of example inputs used to export the graph module

    Returns:
        range_constraints (Dict[sympy.Symbol, RangeConstraints]): Mapping of
            symbols (from SymInts) appearing in the fake tensors in
            node.meta["val"] to their range constraints, which are a tuple
            containing (lower, upper) constraints.

        equality_constraints (List[Tuple[InputDim, InputDim]]): List of tuples
            of (node, dim) to mark that these dimensions are equal.
    """
    input_shape_constraints = graph_module.meta.get("input_shape_constraints", [])
    inline_constraints = graph_module.meta.get("inline_constraints", [])
    num_params_buffer = len(graph_signature.buffers) + len(graph_signature.parameters)

    # Create dict mapping tensor_id to node names
    tensor_id_to_nodes: Dict[int, List[str]] = defaultdict(list)
    # Create dict mapping placeholder node names to their nodes
    placeholder_nodes: Dict[str, torch.fx.Node] = {}
    for i, node in enumerate(graph_module.graph.nodes):
        if node.op != "placeholder":
            # All placeholder nodes should be together in the beginning of the
            # graph
            break
        if i >= num_params_buffer:
            example_input = example_inputs[i - num_params_buffer]
            tensor_id_to_nodes[id(example_input)].append(node.name)
            placeholder_nodes[node.name] = node

    # Create list of (node name, dim) tuples to mark that they are equal
    equality_constraints: List[Tuple[InputDim, InputDim]] = []
    # Create dict mapping (node name, dim) a list of range (lower, upper)
    # constraints
    multi_range_constraints: Dict[InputDim, List[RangeConstraint]] = defaultdict(list)
    for constraint in input_shape_constraints:
        for node in tensor_id_to_nodes[constraint["t_id"]]:
            node_dim = InputDim(node, constraint["dim"])

            # Accumulate range constraints
            multi_range_constraints[node_dim].append(
                RangeConstraint(constraint["min"], constraint["max"])
            )

            # Accumulate equality constraints
            if shared := constraint.get("shared", None):
                for other_node in tensor_id_to_nodes[shared["t_id"]]:
                    other_node_dim = InputDim(other_node, shared["dim"])
                    equality_constraints.append((node_dim, other_node_dim))

    # Create dict mapping symbol to a singular range (lower, upper)
    range_constraints: Dict[sympy.Symbol, RangeConstraint] = {}

    # Add inline constraints to range_constraints
    for symbol, value_range in inline_constraints.items():
        range_constraints[symbol] = RangeConstraint(value_range.lower, value_range.upper)

    # Add input range constraints to range_constraintss
    for input_dim, multi_range_constraint in multi_range_constraints.items():  # type: ignore[assignment]
        # Simplify the range constraints into a single range constraint
        # Ex. ranges [2, 10] and [3, 11] would get merged to [3, 10]
        min_vals = [rc.min_val for rc in multi_range_constraint]
        max_vals = [rc.max_val for rc in multi_range_constraint]
        min_val = max(min_vals)
        max_val = min(max_vals)
        assert min_val <= max_val

        # Add input node range constraints
        val = placeholder_nodes[input_dim.input_name].meta["val"]
        assert isinstance(val, FakeTensor)
        symint = val.shape[input_dim.dim]
        assert isinstance(symint, SymInt)
        symbol = symint.node._expr
        range_constraints[symbol] = RangeConstraint(min_val, max_val)

    return range_constraints, equality_constraints

def combine_args_kwargs(args, kwargs):
    return (args, kwargs) if kwargs else args<|MERGE_RESOLUTION|>--- conflicted
+++ resolved
@@ -6,19 +6,17 @@
 import sympy
 
 import torch
+
+import torch.fx
 import torch.fx._pytree as fx_pytree
 from torch.fx._compatibility import compatibility
-import torch.utils._pytree as pytree
-<<<<<<< HEAD
 from torch.fx.experimental.symbolic_shapes import SymInt
 from torch.fx.graph import _PyTreeCodeGen, _PyTreeInfo
-=======
-from torch import fx
+from torch.fx.passes.infra.pass_manager import PassManager
+
+import torch.utils._pytree as pytree
 from torch._functorch.aot_autograd import FQN, GraphInputName, GraphOutputName
->>>>>>> 7aa0b498
 from torch._subclasses.fake_tensor import FakeTensor
-from torch.fx.experimental.symbolic_shapes import SymInt
-from torch.fx.passes.infra.pass_manager import PassManager
 
 from . import error
 from .pass_base import PassType
@@ -182,7 +180,7 @@
     return gm
 
 
-def unlift_exported_program_lifted_states(ep: "ExportedProgram"):
+def unlift_exported_program_lifted_states(ep: "ExportedProgram") -> torch.nn.Module:
     new_gm = copy.deepcopy(ep.graph_module)
 
     # TODO Fix the period in params/buffers names later
@@ -376,7 +374,7 @@
         )
         return new_ep
 
-    def module(self) -> Optional[torch.fx.GraphModule]:
+    def module(self) -> torch.nn.Module:
         """
         Returns a self contained GraphModule with all the states
         flattened.
@@ -405,7 +403,7 @@
     def _check_input_constraints(self, *args):
         # TODO(zhxchen17) Remove _add_runtime_assertions.
         # TODO(zhxchen17) Don't generate a runtime graph on the fly.
-        _assertion_graph = fx.GraphModule({}, fx.Graph())
+        _assertion_graph = torch.fx.GraphModule({}, torch.fx.Graph())
         for p in self.graph.nodes:
             if p.op != "placeholder":
                 continue
