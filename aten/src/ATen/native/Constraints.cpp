#define TORCH_ASSERT_ONLY_METHOD_OPERATORS

#include <ATen/core/Tensor.h>
#include <c10/core/Device.h>
#include <c10/core/Layout.h>
#include <c10/core/MemoryFormat.h>
#include <c10/core/Scalar.h>
#include <c10/core/ScalarType.h>
#include <c10/util/Optional.h>

#ifndef AT_PER_OPERATOR_HEADERS
<<<<<<< HEAD
#include <ATen/Functions.h>
#include <ATen/NativeFunctions.h>
#else
#include <ATen/ops/empty.h>
=======
#include <ATen/NativeFunctions.h>
#else
#include <ATen/ops/sym_constrain_range_native.h>
>>>>>>> e9705c52
#endif

namespace at {
namespace native {

void sym_constrain_range_cpu(
    const Scalar& size,
    c10::optional<int64_t> min,
    c10::optional<int64_t> max) {}
<<<<<<< HEAD

Tensor functional_sym_constrain_range_cpu(
    const Scalar& size,
    c10::optional<int64_t> min,
    c10::optional<int64_t> max,
    const Tensor& dep_token) {
  return dep_token;
}

Tensor make_dep_token_cpu(
    c10::optional<ScalarType> dtype_opt,
    c10::optional<Layout> layout_opt,
    c10::optional<Device> device_opt,
    c10::optional<bool> pin_memory_opt,
    c10::optional<c10::MemoryFormat> memory_format_opt) {
  return at::empty(
      {},
      dtype_opt,
      layout_opt,
      device_opt,
      pin_memory_opt,
      memory_format_opt);
}
=======
>>>>>>> e9705c52

} // namespace native
} // namespace at<|MERGE_RESOLUTION|>--- conflicted
+++ resolved
@@ -1,5 +1,4 @@
 #define TORCH_ASSERT_ONLY_METHOD_OPERATORS
-
 #include <ATen/core/Tensor.h>
 #include <c10/core/Device.h>
 #include <c10/core/Layout.h>
@@ -9,16 +8,13 @@
 #include <c10/util/Optional.h>
 
 #ifndef AT_PER_OPERATOR_HEADERS
-<<<<<<< HEAD
 #include <ATen/Functions.h>
 #include <ATen/NativeFunctions.h>
 #else
+#include <ATen/ops/_functional_sym_constrain_range_native.h>
+#include <ATen/ops/_make_dep_token_native.h>
 #include <ATen/ops/empty.h>
-=======
-#include <ATen/NativeFunctions.h>
-#else
 #include <ATen/ops/sym_constrain_range_native.h>
->>>>>>> e9705c52
 #endif
 
 namespace at {
@@ -28,9 +24,8 @@
     const Scalar& size,
     c10::optional<int64_t> min,
     c10::optional<int64_t> max) {}
-<<<<<<< HEAD
 
-Tensor functional_sym_constrain_range_cpu(
+Tensor _functional_sym_constrain_range_cpu(
     const Scalar& size,
     c10::optional<int64_t> min,
     c10::optional<int64_t> max,
@@ -38,22 +33,15 @@
   return dep_token;
 }
 
-Tensor make_dep_token_cpu(
+Tensor _make_dep_token_cpu(
     c10::optional<ScalarType> dtype_opt,
     c10::optional<Layout> layout_opt,
     c10::optional<Device> device_opt,
     c10::optional<bool> pin_memory_opt,
     c10::optional<c10::MemoryFormat> memory_format_opt) {
   return at::empty(
-      {},
-      dtype_opt,
-      layout_opt,
-      device_opt,
-      pin_memory_opt,
-      memory_format_opt);
+      {}, dtype_opt, layout_opt, device_opt, pin_memory_opt, memory_format_opt);
 }
-=======
->>>>>>> e9705c52
 
 } // namespace native
 } // namespace at