#!/usr/bin/env python3

"""Updates the default value of opset_version.

The current policy is that the default should be set to the
latest released version as of 18 months ago.

Usage:
Run with no arguments.
"""

import datetime
import os
import pathlib
import re
import sys
import subprocess
from subprocess import DEVNULL


pytorch_dir = pathlib.Path(__file__).parent.parent.parent.resolve()
onnx_dir = pytorch_dir / "third_party" / "onnx"
os.chdir(onnx_dir)

date = datetime.datetime.now() - datetime.timedelta(days=18 * 30)
onnx_commit = subprocess.check_output(("git", "log", f"--until={date}", "--max-count=1", "--format=%H"),
                                      encoding="utf-8").strip()
onnx_tags = subprocess.check_output(("git", "tag", "--list", f"--contains={onnx_commit}"), encoding="utf-8")
tag_tups = []
semver_pat = re.compile(r"v(\d+)\.(\d+)\.(\d+)")
for tag in onnx_tags.splitlines():
    match = semver_pat.match(tag)
    if match:
        tag_tups.append(tuple(int(x) for x in match.groups()))

version_str = "{}.{}.{}".format(*min(tag_tups))

print("Using ONNX release", version_str)

head_commit = subprocess.check_output(("git", "log", "--max-count=1", "--format=%H", "HEAD"),
                                      encoding="utf-8").strip()

new_default = None

subprocess.check_call(("git", "checkout", f"v{version_str}"), stdout=DEVNULL, stderr=DEVNULL)
try:
    from onnx import helper  # type: ignore[import]
    for version in helper.VERSION_TABLE:
        if version[0] == version_str:
            new_default = version[2]
            print("found new default opset_version", new_default)
            break
    if not new_default:
        sys.exit(f"failed to find version {version_str} in onnx.helper.VERSION_TABLE at commit {onnx_commit}")
finally:
    subprocess.check_call(("git", "checkout", head_commit), stdout=DEVNULL, stderr=DEVNULL)

os.chdir(pytorch_dir)


def read_sub_write(path: str, prefix_pat: str) -> None:
    with open(path, encoding="utf-8") as f:
        content_str = f.read()
    content_str = re.sub(prefix_pat, r"\g<1>{}".format(new_default), content_str)
    with open(path, "w", encoding="utf-8") as f:
        f.write(content_str)
    print("modified", path)

<<<<<<< HEAD
read_sub_write(os.path.join("torch", "onnx", "symbolic_helper.py"),
               r"(_default_onnx_opset_version = )\d+")
read_sub_write(os.path.join("torch", "onnx", "__init__.py"),
               r"(opset_version \(int, default )\d+")
=======

read_sub_write(
    os.path.join("torch", "onnx", "_constants.py"),
    r"(onnx_default_opset = )\d+",
)
read_sub_write(
    os.path.join("torch", "onnx", "__init__.py"), r"(opset_version \(int, default )\d+"
)
>>>>>>> 4a57321a

print("Updating operator .expect files")
subprocess.check_call(("python", "setup.py", "develop"),
                      stdout=DEVNULL, stderr=DEVNULL)
subprocess.check_call(("python", os.path.join("test", "onnx", "test_operators.py"), "--accept"),
                      stdout=DEVNULL, stderr=DEVNULL)<|MERGE_RESOLUTION|>--- conflicted
+++ resolved
@@ -13,19 +13,21 @@
 import os
 import pathlib
 import re
+import subprocess
 import sys
-import subprocess
 from subprocess import DEVNULL
-
 
 pytorch_dir = pathlib.Path(__file__).parent.parent.parent.resolve()
 onnx_dir = pytorch_dir / "third_party" / "onnx"
 os.chdir(onnx_dir)
 
 date = datetime.datetime.now() - datetime.timedelta(days=18 * 30)
-onnx_commit = subprocess.check_output(("git", "log", f"--until={date}", "--max-count=1", "--format=%H"),
-                                      encoding="utf-8").strip()
-onnx_tags = subprocess.check_output(("git", "tag", "--list", f"--contains={onnx_commit}"), encoding="utf-8")
+onnx_commit = subprocess.check_output(
+    ("git", "log", f"--until={date}", "--max-count=1", "--format=%H"), encoding="utf-8"
+).strip()
+onnx_tags = subprocess.check_output(
+    ("git", "tag", "--list", f"--contains={onnx_commit}"), encoding="utf-8"
+)
 tag_tups = []
 semver_pat = re.compile(r"v(\d+)\.(\d+)\.(\d+)")
 for tag in onnx_tags.splitlines():
@@ -37,23 +39,31 @@
 
 print("Using ONNX release", version_str)
 
-head_commit = subprocess.check_output(("git", "log", "--max-count=1", "--format=%H", "HEAD"),
-                                      encoding="utf-8").strip()
+head_commit = subprocess.check_output(
+    ("git", "log", "--max-count=1", "--format=%H", "HEAD"), encoding="utf-8"
+).strip()
 
 new_default = None
 
-subprocess.check_call(("git", "checkout", f"v{version_str}"), stdout=DEVNULL, stderr=DEVNULL)
+subprocess.check_call(
+    ("git", "checkout", f"v{version_str}"), stdout=DEVNULL, stderr=DEVNULL
+)
 try:
     from onnx import helper  # type: ignore[import]
+
     for version in helper.VERSION_TABLE:
         if version[0] == version_str:
             new_default = version[2]
             print("found new default opset_version", new_default)
             break
     if not new_default:
-        sys.exit(f"failed to find version {version_str} in onnx.helper.VERSION_TABLE at commit {onnx_commit}")
+        sys.exit(
+            f"failed to find version {version_str} in onnx.helper.VERSION_TABLE at commit {onnx_commit}"
+        )
 finally:
-    subprocess.check_call(("git", "checkout", head_commit), stdout=DEVNULL, stderr=DEVNULL)
+    subprocess.check_call(
+        ("git", "checkout", head_commit), stdout=DEVNULL, stderr=DEVNULL
+    )
 
 os.chdir(pytorch_dir)
 
@@ -66,12 +76,6 @@
         f.write(content_str)
     print("modified", path)
 
-<<<<<<< HEAD
-read_sub_write(os.path.join("torch", "onnx", "symbolic_helper.py"),
-               r"(_default_onnx_opset_version = )\d+")
-read_sub_write(os.path.join("torch", "onnx", "__init__.py"),
-               r"(opset_version \(int, default )\d+")
-=======
 
 read_sub_write(
     os.path.join("torch", "onnx", "_constants.py"),
@@ -80,10 +84,11 @@
 read_sub_write(
     os.path.join("torch", "onnx", "__init__.py"), r"(opset_version \(int, default )\d+"
 )
->>>>>>> 4a57321a
 
 print("Updating operator .expect files")
-subprocess.check_call(("python", "setup.py", "develop"),
-                      stdout=DEVNULL, stderr=DEVNULL)
-subprocess.check_call(("python", os.path.join("test", "onnx", "test_operators.py"), "--accept"),
-                      stdout=DEVNULL, stderr=DEVNULL)+subprocess.check_call(("python", "setup.py", "develop"), stdout=DEVNULL, stderr=DEVNULL)
+subprocess.check_call(
+    ("python", os.path.join("test", "onnx", "test_operators.py"), "--accept"),
+    stdout=DEVNULL,
+    stderr=DEVNULL,
+)